--- conflicted
+++ resolved
@@ -268,23 +268,15 @@
         // Filter out invalid addresses.
         let peers = match self.router().is_dev() {
             // In development mode, relax the validity requirements to make operating devnets more flexible.
-<<<<<<< HEAD
-            true => peers.into_iter().filter(|ip| !is_bogon_ip(ip.ip())).take(MAX_PEERS_TO_SEND).collect(),
-            // In production mode, ensure the peer IPs are valid.
-            false => {
-                peers.into_iter().filter(|ip| self.router().is_valid_peer_ip(ip)).take(MAX_PEERS_TO_SEND).collect()
-            }
-=======
             true => {
-                peers.into_iter().filter(|ip| *ip != peer_ip && !is_bogon_ip(ip.ip())).take(u8::MAX as usize).collect()
+                peers.into_iter().filter(|ip| *ip != peer_ip && !is_bogon_ip(ip.ip())).take(MAX_PEERS_TO_SEND).collect()
             }
             // In production mode, ensure the peer IPs are valid.
             false => peers
                 .into_iter()
                 .filter(|ip| *ip != peer_ip && self.router().is_valid_peer_ip(ip))
-                .take(u8::MAX as usize)
+                .take(MAX_PEERS_TO_SEND)
                 .collect(),
->>>>>>> 0e096ff3
         };
         // Send a `PeerResponse` message to the peer.
         self.send(peer_ip, Message::PeerResponse(PeerResponse { peers }));
