// Copyright (C) 2019-2023 Aleo Systems Inc.
// This file is part of the snarkOS library.

// Licensed under the Apache License, Version 2.0 (the "License");
// you may not use this file except in compliance with the License.
// You may obtain a copy of the License at:
// http://www.apache.org/licenses/LICENSE-2.0

// Unless required by applicable law or agreed to in writing, software
// distributed under the License is distributed on an "AS IS" BASIS,
// WITHOUT WARRANTIES OR CONDITIONS OF ANY KIND, either express or implied.
// See the License for the specific language governing permissions and
// limitations under the License.

use crate::{
    events::{BatchPropose, BatchSignature, Event},
    helpers::{
        assign_to_worker,
        assign_to_workers,
        fmt_id,
        init_sync_channels,
        init_worker_channels,
        now,
        BFTSender,
        PrimaryReceiver,
        PrimarySender,
        Proposal,
        Storage,
    },
    spawn_blocking,
    Gateway,
    Sync,
    Transport,
    Worker,
    MAX_BATCH_DELAY_IN_MS,
    MAX_WORKERS,
    PRIMARY_PING_IN_MS,
    WORKER_PING_IN_MS,
};
use snarkos_account::Account;
use snarkos_node_bft_events::PrimaryPing;
use snarkos_node_bft_ledger_service::LedgerService;
use snarkvm::{
    console::{
        account::Signature,
        prelude::*,
        types::{Address, Field},
    },
    ledger::{
        block::Transaction,
        coinbase::{ProverSolution, PuzzleCommitment},
        narwhal::{BatchCertificate, BatchHeader, Data, Transmission, TransmissionID},
    },
    prelude::committee::Committee,
};

use colored::Colorize;
use futures::stream::{FuturesUnordered, StreamExt};
use indexmap::{IndexMap, IndexSet};
use parking_lot::{Mutex, RwLock};
use rayon::prelude::*;
use std::{
    collections::{HashMap, HashSet},
    future::Future,
    net::SocketAddr,
    sync::Arc,
    time::Duration,
};
use tokio::{
    sync::{Mutex as TMutex, OnceCell},
    task::JoinHandle,
};

/// A helper type for an optional proposed batch.
pub type ProposedBatch<N> = RwLock<Option<Proposal<N>>>;

#[derive(Clone)]
pub struct Primary<N: Network> {
    /// The sync module.
    sync: Sync<N>,
    /// The gateway.
    gateway: Gateway<N>,
    /// The storage.
    storage: Storage<N>,
    /// The ledger service.
    ledger: Arc<dyn LedgerService<N>>,
    /// The workers.
    workers: Arc<[Worker<N>]>,
    /// The BFT sender.
    bft_sender: Arc<OnceCell<BFTSender<N>>>,
    /// The batch proposal, if the primary is currently proposing a batch.
    proposed_batch: Arc<ProposedBatch<N>>,
    /// The recently-signed batch proposals (a map from the address to the round, batch ID, and signature).
    signed_proposals: Arc<RwLock<HashMap<Address<N>, (u64, Field<N>, Signature<N>)>>>,
    /// The spawned handles.
    handles: Arc<Mutex<Vec<JoinHandle<()>>>>,
    /// The lock for propose_batch.
    propose_lock: Arc<TMutex<u64>>,
}

impl<N: Network> Primary<N> {
    /// Initializes a new primary instance.
    pub fn new(
        account: Account<N>,
        storage: Storage<N>,
        ledger: Arc<dyn LedgerService<N>>,
        ip: Option<SocketAddr>,
        trusted_validators: &[SocketAddr],
        dev: Option<u16>,
    ) -> Result<Self> {
        // Initialize the gateway.
        let gateway = Gateway::new(account, ledger.clone(), ip, trusted_validators, dev)?;
        // Initialize the sync module.
        let sync = Sync::new(gateway.clone(), storage.clone(), ledger.clone());
        // Initialize the primary instance.
        Ok(Self {
            sync,
            gateway,
            storage,
            ledger,
            workers: Arc::from(vec![]),
            bft_sender: Default::default(),
            proposed_batch: Default::default(),
            signed_proposals: Default::default(),
            handles: Default::default(),
            propose_lock: Default::default(),
        })
    }

    /// Run the primary instance.
    pub async fn run(
        &mut self,
        bft_sender: Option<BFTSender<N>>,
        primary_sender: PrimarySender<N>,
        primary_receiver: PrimaryReceiver<N>,
    ) -> Result<()> {
        info!("Starting the primary instance of the memory pool...");

        // Set the BFT sender.
        if let Some(bft_sender) = &bft_sender {
            // Set the BFT sender in the primary.
            self.bft_sender.set(bft_sender.clone()).expect("BFT sender already set");
        }

        // Construct a map of the worker senders.
        let mut worker_senders = IndexMap::new();
        // Construct a map for the workers.
        let mut workers = Vec::new();
        // Initialize the workers.
        for id in 0..MAX_WORKERS {
            // Construct the worker channels.
            let (tx_worker, rx_worker) = init_worker_channels();
            // Construct the worker instance.
            let worker = Worker::new(
                id,
                Arc::new(self.gateway.clone()),
                self.storage.clone(),
                self.ledger.clone(),
                self.proposed_batch.clone(),
            )?;
            // Run the worker instance.
            worker.run(rx_worker);
            // Add the worker to the list of workers.
            workers.push(worker);
            // Add the worker sender to the map.
            worker_senders.insert(id, tx_worker);
        }
        // Set the workers.
        self.workers = Arc::from(workers);

        // First, initialize the sync channels.
        let (sync_sender, sync_receiver) = init_sync_channels();
        // Next, initialize the sync module.
        self.sync.run(bft_sender, sync_receiver).await?;
        // Next, initialize the gateway.
        self.gateway.run(primary_sender, worker_senders, Some(sync_sender)).await;
        // Lastly, start the primary handlers.
        // Note: This ensures the primary does not start communicating before syncing is complete.
        self.start_handlers(primary_receiver);

        Ok(())
    }

    /// Returns the current round.
    pub fn current_round(&self) -> u64 {
        self.storage.current_round()
    }

    /// Returns `true` if the primary is synced.
    pub fn is_synced(&self) -> bool {
        self.sync.is_synced()
    }

    /// Returns the gateway.
    pub const fn gateway(&self) -> &Gateway<N> {
        &self.gateway
    }

    /// Returns the storage.
    pub const fn storage(&self) -> &Storage<N> {
        &self.storage
    }

    /// Returns the ledger.
    pub const fn ledger(&self) -> &Arc<dyn LedgerService<N>> {
        &self.ledger
    }

    /// Returns the number of workers.
    pub fn num_workers(&self) -> u8 {
        u8::try_from(self.workers.len()).expect("Too many workers")
    }

    /// Returns the workers.
    pub const fn workers(&self) -> &Arc<[Worker<N>]> {
        &self.workers
    }

    /// Returns the batch proposal of our primary, if one currently exists.
    pub fn proposed_batch(&self) -> &Arc<ProposedBatch<N>> {
        &self.proposed_batch
    }
}

impl<N: Network> Primary<N> {
    /// Returns the number of unconfirmed transmissions.
    pub fn num_unconfirmed_transmissions(&self) -> usize {
        self.workers.iter().map(|worker| worker.num_transmissions()).sum()
    }

    /// Returns the number of unconfirmed ratifications.
    pub fn num_unconfirmed_ratifications(&self) -> usize {
        self.workers.iter().map(|worker| worker.num_ratifications()).sum()
    }

    /// Returns the number of solutions.
    pub fn num_unconfirmed_solutions(&self) -> usize {
        self.workers.iter().map(|worker| worker.num_solutions()).sum()
    }

    /// Returns the number of unconfirmed transactions.
    pub fn num_unconfirmed_transactions(&self) -> usize {
        self.workers.iter().map(|worker| worker.num_transactions()).sum()
    }
}

impl<N: Network> Primary<N> {
    /// Returns the unconfirmed transmission IDs.
    pub fn unconfirmed_transmission_ids(&self) -> impl '_ + Iterator<Item = TransmissionID<N>> {
        self.workers.iter().flat_map(|worker| worker.transmission_ids())
    }

    /// Returns the unconfirmed transmissions.
    pub fn unconfirmed_transmissions(&self) -> impl '_ + Iterator<Item = (TransmissionID<N>, Transmission<N>)> {
        self.workers.iter().flat_map(|worker| worker.transmissions())
    }

    /// Returns the unconfirmed solutions.
    pub fn unconfirmed_solutions(&self) -> impl '_ + Iterator<Item = (PuzzleCommitment<N>, Data<ProverSolution<N>>)> {
        self.workers.iter().flat_map(|worker| worker.solutions())
    }

    /// Returns the unconfirmed transactions.
    pub fn unconfirmed_transactions(&self) -> impl '_ + Iterator<Item = (N::TransactionID, Data<Transaction<N>>)> {
        self.workers.iter().flat_map(|worker| worker.transactions())
    }
}

impl<N: Network> Primary<N> {
    /// Proposes the batch for the current round.
    ///
    /// This method performs the following steps:
    /// 1. Drain the workers.
    /// 2. Sign the batch.
    /// 3. Set the batch proposal in the primary.
    /// 4. Broadcast the batch header to all validators for signing.
    pub async fn propose_batch(&self) -> Result<()> {
        // This function isn't re-entrant.
        let mut lock_guard = self.propose_lock.lock().await;

        // Check if the proposed batch has expired, and clear it if it has expired.
        if let Err(e) = self.check_proposed_batch_for_expiration().await {
            warn!("Failed to check the proposed batch for expiration - {e}");
            return Ok(());
        }

        // If there is a batch being proposed already,
        // rebroadcast the batch header to the non-signers, and return early.
        if let Some(proposal) = self.proposed_batch.read().as_ref() {
            // Construct the event.
            // TODO(ljedrz): the BatchHeader should be serialized only once in advance before being sent to non-signers.
            let event = Event::BatchPropose(proposal.batch_header().clone().into());
            // Iterate through the non-signers.
            for address in proposal.nonsigners(&self.ledger.get_committee_lookback_for_round(proposal.round())?) {
                // Resolve the address to the peer IP.
                match self.gateway.resolver().get_peer_ip_for_address(address) {
                    // Resend the batch proposal to the validator for signing.
                    Some(peer_ip) => {
                        let (gateway, event_, round) = (self.gateway.clone(), event.clone(), proposal.round());
                        tokio::spawn(async move {
                            debug!("Resending batch proposal for round {round} to peer '{peer_ip}'");
                            // Resend the batch proposal to the peer.
                            if gateway.send(peer_ip, event_).await.is_none() {
                                warn!("Failed to resend batch proposal for round {round} to peer '{peer_ip}'");
                            }
                        });
                    }
                    None => continue,
                }
            }
            debug!("Proposed batch for round {} is still valid", proposal.round());
            return Ok(());
        }

        // Retrieve the current round.
        let round = self.current_round();

        #[cfg(feature = "metrics")]
        metrics::gauge(metrics::bft::PROPOSAL_ROUND, round as f64);

        // Ensure the primary has not proposed a batch for this round before.
        if self.storage.contains_certificate_in_round_from(round, self.gateway.account().address()) {
            // If a BFT sender was provided, attempt to advance the current round.
            if let Some(bft_sender) = self.bft_sender.get() {
                match bft_sender.send_primary_round_to_bft(self.current_round()).await {
                    // 'is_ready' is true if the primary is ready to propose a batch for the next round.
                    Ok(true) => (), // continue,
                    // 'is_ready' is false if the primary is not ready to propose a batch for the next round.
                    Ok(false) => return Ok(()),
                    // An error occurred while attempting to advance the current round.
                    Err(e) => {
                        warn!("Failed to update the BFT to the next round - {e}");
                        return Err(e);
                    }
                }
            }
            bail!("Primary is safely skipping {}", format!("(round {round} was already certified)").dimmed());
        }

        // Retrieve the committee to check against.
        let committee_lookback = self.ledger.get_committee_lookback_for_round(round)?;
        // Check if the primary is connected to enough validators to reach quorum threshold.
        {
            // Retrieve the connected validator addresses.
            let mut connected_validators = self.gateway.connected_addresses();
            // Append the primary to the set.
            connected_validators.insert(self.gateway.account().address());
            // If quorum threshold is not reached, return early.
            if !committee_lookback.is_quorum_threshold_reached(&connected_validators) {
                debug!(
                    "Primary is safely skipping a batch proposal {}",
                    "(please connect to more validators)".dimmed()
                );
                trace!("Primary is connected to {} validators", connected_validators.len() - 1);
                return Ok(());
            }
        }

        // Compute the previous round.
        let previous_round = round.saturating_sub(1);
        // Retrieve the previous certificates.
        let previous_certificates = self.storage.get_certificates_for_round(previous_round);

        // Check if the batch is ready to be proposed.
        // Note: The primary starts at round 1, and round 0 contains no certificates, by definition.
        let mut is_ready = previous_round == 0;
        // If the previous round is not 0, check if the previous certificates have reached the quorum threshold.
        if previous_round > 0 {
            // Retrieve the committee lookback for the round.
            let Ok(previous_committee_lookback) = self.ledger.get_committee_lookback_for_round(previous_round) else {
                bail!("Cannot propose a batch for round {round}: the committee lookback is not known yet")
            };
            // Construct a set over the authors.
            let authors = previous_certificates.iter().map(BatchCertificate::author).collect();
            // Check if the previous certificates have reached the quorum threshold.
            if previous_committee_lookback.is_quorum_threshold_reached(&authors) {
                is_ready = true;
            }
        }
        // If the batch is not ready to be proposed, return early.
        if !is_ready {
            debug!(
                "Primary is safely skipping a batch proposal {}",
                format!("(previous round {previous_round} has not reached quorum)").dimmed()
            );
            return Ok(());
        }

        // Determined the required number of transmissions per worker.
        let num_transmissions_per_worker = BatchHeader::<N>::MAX_TRANSMISSIONS_PER_BATCH / self.num_workers() as usize;
        // Initialize the map of transmissions.
        let mut transmissions: IndexMap<_, _> = Default::default();
        // Initialize a tracker for the number of transactions.
        let mut num_transactions = 0;
        // Take the transmissions from the workers.
        for worker in self.workers.iter() {
            for (id, transmission) in worker.drain(num_transmissions_per_worker) {
                // Check if the ledger already contains the transmission.
                if self.ledger.contains_transmission(&id).unwrap_or(true) {
                    trace!("Proposing - Skipping transmission '{}' - Already in ledger", fmt_id(id));
                    continue;
                }
                // Check the transmission is still valid.
                match (id, transmission.clone()) {
                    (TransmissionID::Solution(solution_id), Transmission::Solution(solution)) => {
                        // Check if the solution is still valid.
                        if let Err(e) = self.ledger.check_solution_basic(solution_id, solution).await {
                            trace!("Proposing - Skipping solution '{}' - {e}", fmt_id(solution_id));
                            continue;
                        }
                    }
                    (TransmissionID::Transaction(transaction_id), Transmission::Transaction(transaction)) => {
                        // Check if the transaction is still valid.
                        if let Err(e) = self.ledger.check_transaction_basic(transaction_id, transaction).await {
                            trace!("Proposing - Skipping transaction '{}' - {e}", fmt_id(transaction_id));
                            continue;
                        }
                        // Increment the number of transactions.
                        num_transactions += 1;
                    }
                    // Note: We explicitly forbid including ratifications,
                    // as the protocol currently does not support ratifications.
                    (TransmissionID::Ratification, Transmission::Ratification) => continue,
                    // All other combinations are clearly invalid.
                    _ => continue,
                }
                // Insert the transmission into the map.
                transmissions.insert(id, transmission);
            }
        }
        // If there are no unconfirmed transmissions to propose, return early.
        if transmissions.is_empty() {
            debug!("Primary is safely skipping a batch proposal {}", "(no unconfirmed transmissions)".dimmed());
            return Ok(());
        }
        // If there are no unconfirmed transactions to propose, return early.
        if num_transactions == 0 {
            debug!("Primary is safely skipping a batch proposal {}", "(no unconfirmed transactions)".dimmed());
            return Ok(());
        }
        // Ditto if the batch had already been proposed.
        ensure!(round > 0, "Round 0 cannot have transaction batches");
        if *lock_guard == round {
            warn!("Primary is safely skipping a batch proposal - round {round} already proposed");
            return Ok(());
        }

        *lock_guard = round;

        /* Proceeding to sign & propose the batch. */
        info!("Proposing a batch with {} transmissions for round {round}...", transmissions.len());

        // Retrieve the private key.
        let private_key = *self.gateway.account().private_key();
        // Retrieve the committee ID.
        let committee_id = committee_lookback.id();
        // Prepare the transmission IDs.
        let transmission_ids = transmissions.keys().copied().collect();
        // Prepare the previous batch certificate IDs.
        let previous_certificate_ids = previous_certificates.into_iter().map(|c| c.id()).collect();
        // Sign the batch header.
        let batch_header = spawn_blocking!(BatchHeader::new(
            &private_key,
            round,
            now(),
            committee_id,
            transmission_ids,
            previous_certificate_ids,
            &mut rand::thread_rng()
        ))?;
        // Construct the proposal.
        let proposal = Proposal::new(committee_lookback, batch_header.clone(), transmissions)?;
        // Broadcast the batch to all validators for signing.
        self.gateway.broadcast(Event::BatchPropose(batch_header.into()));
        // Set the proposed batch.
        *self.proposed_batch.write() = Some(proposal);
        Ok(())
    }

    /// Processes a batch propose from a peer.
    ///
    /// This method performs the following steps:
    /// 1. Verify the batch.
    /// 2. Sign the batch.
    /// 3. Broadcast the signature back to the validator.
    ///
    /// If our primary is ahead of the peer, we will not sign the batch.
    /// If our primary is behind the peer, but within GC range, we will sync up to the peer's round, and then sign the batch.
    async fn process_batch_propose_from_peer(&self, peer_ip: SocketAddr, batch_propose: BatchPropose<N>) -> Result<()> {
        let BatchPropose { round: batch_round, batch_header } = batch_propose;

        // Deserialize the batch header.
        let batch_header = spawn_blocking!(batch_header.deserialize_blocking())?;
        // Ensure the round matches in the batch header.
        if batch_round != batch_header.round() {
            // Proceed to disconnect the validator.
            self.gateway.disconnect(peer_ip);
            bail!("Malicious peer - proposed round {batch_round}, but sent batch for round {}", batch_header.round());
        }

        // Retrieve the batch author.
        let batch_author = batch_header.author();

        // Ensure the batch proposal is from the validator.
        match self.gateway.resolver().get_address(peer_ip) {
            // If the peer is a validator, then ensure the batch proposal is from the validator.
            Some(address) => {
                if address != batch_author {
                    // Proceed to disconnect the validator.
                    self.gateway.disconnect(peer_ip);
                    bail!("Malicious peer - proposed batch from a different validator ({batch_author})");
                }
            }
            None => bail!("Batch proposal from a disconnected validator"),
        }
        // Ensure the batch author is a current committee member.
        if !self.gateway.is_authorized_validator_address(batch_author) {
            // Proceed to disconnect the validator.
            self.gateway.disconnect(peer_ip);
            bail!("Malicious peer - proposed batch from a non-committee member ({batch_author})");
        }
        // Ensure the batch proposal is not from the current primary.
        if self.gateway.account().address() == batch_author {
            bail!("Invalid peer - proposed batch from myself ({batch_author})");
        }

        // Ensure that the batch proposal's committee ID matches the expected committee ID.
        let expected_committee_id = self.ledger.get_committee_lookback_for_round(batch_round)?.id();
        if expected_committee_id != batch_header.committee_id() {
            // Proceed to disconnect the validator.
            self.gateway.disconnect(peer_ip);
            bail!(
                "Malicious peer - proposed batch has a different committee ID ({expected_committee_id} != {})",
                batch_header.committee_id()
            );
        }

        // Retrieve the cached round and batch ID for this validator.
        if let Some((signed_round, signed_batch_id, signature)) =
            self.signed_proposals.read().get(&batch_author).copied()
        {
            // If the signed round is ahead of the peer's batch round, then the validator is malicious.
            if signed_round > batch_header.round() {
                // Proceed to disconnect the validator.
                self.gateway.disconnect(peer_ip);
                bail!("Malicious peer - proposed a batch for a previous round ({})", batch_header.round());
            }

            // If the round matches and the batch ID differs, then the validator is malicious.
            if signed_round == batch_header.round() && signed_batch_id != batch_header.batch_id() {
                // Proceed to disconnect the validator.
                self.gateway.disconnect(peer_ip);
                bail!("Malicious peer - proposed another batch for the same round ({signed_round})");
            }
            // If the round and batch ID matches, then skip signing the batch a second time.
            // Instead, rebroadcast the cached signature to the peer.
            if signed_round == batch_header.round() && signed_batch_id == batch_header.batch_id() {
                let gateway = self.gateway.clone();
                tokio::spawn(async move {
                    debug!("Resending a signature for a batch in round {batch_round} from '{peer_ip}'");
                    let event = Event::BatchSignature(BatchSignature::new(batch_header.batch_id(), signature));
                    // Resend the batch signature to the peer.
                    if gateway.send(peer_ip, event).await.is_none() {
                        warn!("Failed to resend a signature for a batch in round {batch_round} to '{peer_ip}'");
                    }
                });
                // Return early.
                return Ok(());
            }
        }

        // If the peer is ahead, use the batch header to sync up to the peer.
        let mut transmissions = self.sync_with_batch_header_from_peer(peer_ip, &batch_header).await?;

        // Check that the transmission ids match and are not fee transactions.
        if let Err(err) = cfg_iter_mut!(transmissions).try_for_each(|(transmission_id, transmission)| {
            // If the transmission is not well-formed, then return early.
            self.ledger.ensure_transmission_is_well_formed(*transmission_id, transmission)
        }) {
            debug!("Batch propose from '{peer_ip}' contains an invalid transmission - {err}",);
            return Ok(());
        }

        // Ensure the batch is for the current round.
        // This method must be called after fetching previous certificates (above),
        // and prior to checking the batch header (below).
        if let Err(e) = self.ensure_is_signing_round(batch_round) {
            // If the primary is not signing for the peer's round, then return early.
            debug!("{e} from '{peer_ip}'");
            return Ok(());
        }

        // Ensure the batch header from the peer is valid.
        let (storage, header) = (self.storage.clone(), batch_header.clone());
        let missing_transmissions = spawn_blocking!(storage.check_batch_header(&header, transmissions))?;
        // Inserts the missing transmissions into the workers.
        self.insert_missing_transmissions_into_workers(peer_ip, missing_transmissions.into_iter())?;

        /* Proceeding to sign the batch. */

        // Retrieve the batch ID.
        let batch_id = batch_header.batch_id();
        // Sign the batch ID.
        let account = self.gateway.account().clone();
        let signature = spawn_blocking!(account.sign(&[batch_id], &mut rand::thread_rng()))?;

        // Ensure the proposal has not already been signed.
        //
        // Note: Due to the need to sync the batch header with the peer, it is possible
        // for the primary to receive the same 'BatchPropose' event again, whereby only
        // one instance of this handler should sign the batch. This check guarantees this.
        match self.signed_proposals.write().entry(batch_author) {
            std::collections::hash_map::Entry::Occupied(mut entry) => {
                // If the validator has already signed a batch for this round, then return early,
                // since, if the peer still has not received the signature, they will request it again,
                // and the logic at the start of this function will resend the (now cached) signature
                // to the peer if asked to sign this batch proposal again.
                if entry.get().0 == batch_round {
                    return Ok(());
                }
                // Otherwise, cache the round, batch ID, and signature for this validator.
                entry.insert((batch_round, batch_id, signature));
            }
            // If the validator has not signed a batch before, then continue.
            std::collections::hash_map::Entry::Vacant(entry) => {
                // Cache the round, batch ID, and signature for this validator.
                entry.insert((batch_round, batch_id, signature));
            }
        };

        // Broadcast the signature back to the validator.
        let self_ = self.clone();
        tokio::spawn(async move {
            let event = Event::BatchSignature(BatchSignature::new(batch_id, signature));
            // Send the batch signature to the peer.
            if self_.gateway.send(peer_ip, event).await.is_some() {
                debug!("Signed a batch for round {batch_round} from '{peer_ip}'");
            }
        });
        Ok(())
    }

    /// Processes a batch signature from a peer.
    ///
    /// This method performs the following steps:
    /// 1. Ensure the proposed batch has not expired.
    /// 2. Verify the signature, ensuring it corresponds to the proposed batch.
    /// 3. Store the signature.
    /// 4. Certify the batch if enough signatures have been received.
    /// 5. Broadcast the batch certificate to all validators.
    async fn process_batch_signature_from_peer(
        &self,
        peer_ip: SocketAddr,
        batch_signature: BatchSignature<N>,
    ) -> Result<()> {
        // Ensure the proposed batch has not expired, and clear the proposed batch if it has expired.
        self.check_proposed_batch_for_expiration().await?;

        // Retrieve the signature and timestamp.
        let BatchSignature { batch_id, signature } = batch_signature;

        // Retrieve the signer.
        let signer = signature.to_address();

        // Ensure the batch signature is signed by the validator.
        if self.gateway.resolver().get_address(peer_ip).map_or(true, |address| address != signer) {
            // Proceed to disconnect the validator.
            self.gateway.disconnect(peer_ip);
            bail!("Malicious peer - batch signature is from a different validator ({signer})");
        }
        // Ensure the batch signature is not from the current primary.
        if self.gateway.account().address() == signer {
            bail!("Invalid peer - received a batch signature from myself ({signer})");
        }

        let self_ = self.clone();
        let Some(proposal) = spawn_blocking!({
            // Acquire the write lock.
            let mut proposed_batch = self_.proposed_batch.write();
            // Add the signature to the batch, and determine if the batch is ready to be certified.
            match proposed_batch.as_mut() {
                Some(proposal) => {
                    // Ensure the batch ID matches the currently proposed batch ID.
                    if proposal.batch_id() != batch_id {
                        match self_.storage.contains_batch(batch_id) {
                            true => bail!("This batch was already certified"),
                            false => bail!(
                                "Unknown batch ID '{batch_id}', expected '{}' for round {}",
                                proposal.batch_id(),
                                proposal.round()
                            ),
                        }
                    }
                    // Retrieve the committee lookback for the round.
                    let committee_lookback = self_.ledger.get_committee_lookback_for_round(proposal.round())?;
                    // Retrieve the address of the validator.
                    let Some(signer) = self_.gateway.resolver().get_address(peer_ip) else {
                        bail!("Signature is from a disconnected validator");
                    };
                    // Add the signature to the batch.
                    proposal.add_signature(signer, signature, &committee_lookback)?;
                    info!("Received a batch signature for round {} from '{peer_ip}'", proposal.round());
                    // Check if the batch is ready to be certified.
                    if !proposal.is_quorum_threshold_reached(&committee_lookback) {
                        // If the batch is not ready to be certified, return early.
                        return Ok(None);
                    }
                }
                // There is no proposed batch, so return early.
                None => return Ok(None),
            };
            // Retrieve the batch proposal, clearing the proposed batch.
            match proposed_batch.take() {
                Some(proposal) => Ok(Some(proposal)),
                None => Ok(None),
            }
        })?
        else {
            return Ok(());
        };

        /* Proceeding to certify the batch. */

        info!("Quorum threshold reached - Preparing to certify our batch for round {}...", proposal.round());

        // Retrieve the committee lookback for the round.
        let committee_lookback = self.ledger.get_committee_lookback_for_round(proposal.round())?;
        // Store the certified batch and broadcast it to all validators.
        // If there was an error storing the certificate, reinsert the transmissions back into the ready queue.
        if let Err(e) = self.store_and_broadcast_certificate(&proposal, &committee_lookback).await {
            // Reinsert the transmissions back into the ready queue for the next proposal.
            self.reinsert_transmissions_into_workers(proposal)?;
            return Err(e);
        }

        #[cfg(feature = "metrics")]
        metrics::increment_gauge(metrics::bft::CERTIFIED_BATCHES, 1.0);
        Ok(())
    }

    /// Processes a batch certificate from a peer.
    ///
    /// This method performs the following steps:
    /// 1. Stores the given batch certificate, after ensuring it is valid.
    /// 2. If there are enough certificates to reach quorum threshold for the current round,
    ///  then proceed to advance to the next round.
    async fn process_batch_certificate_from_peer(
        &self,
        peer_ip: SocketAddr,
        certificate: BatchCertificate<N>,
    ) -> Result<()> {
        // Ensure storage does not already contain the certificate.
        if self.storage.contains_certificate(certificate.id()) {
            return Ok(());
        }

        // Retrieve the batch certificate author.
        let author = certificate.author();
        // Retrieve the batch certificate round.
        let certificate_round = certificate.round();
        // Retrieve the batch certificate committee ID.
        let committee_id = certificate.committee_id();

        // Ensure the batch certificate is from an authorized validator.
        if !self.gateway.is_authorized_validator_ip(peer_ip) {
            // Proceed to disconnect the validator.
            self.gateway.disconnect(peer_ip);
            bail!("Malicious peer - Received a batch certificate from an unauthorized validator IP ({peer_ip})");
        }
        // Ensure the batch certificate is not from the current primary.
        if self.gateway.account().address() == author {
            bail!("Received a batch certificate for myself ({author})");
        }

        // Store the certificate, after ensuring it is valid.
        self.sync_with_certificate_from_peer(peer_ip, certificate).await?;

        // If there are enough certificates to reach quorum threshold for the certificate round,
        // then proceed to advance to the next round.

        // Retrieve the committee lookback.
        let committee_lookback = self.ledger.get_committee_lookback_for_round(certificate_round)?;
        // Retrieve the certificates.
        let certificates = self.storage.get_certificates_for_round(certificate_round);
        // Construct a set over the authors.
        let authors = certificates.iter().map(BatchCertificate::author).collect();
        // Check if the certificates have reached the quorum threshold.
        let is_quorum = committee_lookback.is_quorum_threshold_reached(&authors);

        // Ensure that the batch certificate's committee ID matches the expected committee ID.
        let expected_committee_id = committee_lookback.id();
        if expected_committee_id != committee_id {
            // Proceed to disconnect the validator.
            self.gateway.disconnect(peer_ip);
            bail!("Batch certificate has a different committee ID ({expected_committee_id} != {committee_id})");
        }

        // Determine if we are currently proposing a round that is relevant.
        // Note: This is important, because while our peers have advanced,
        // they may not be proposing yet, and thus still able to sign our proposed batch.
        let should_advance = match &*self.proposed_batch.read() {
            // We advance if the proposal round is less than the current round that was just certified.
            Some(proposal) => proposal.round() < certificate_round,
            // If there's no proposal, we consider advancing.
            None => true,
        };

        // Retrieve the current round.
        let current_round = self.current_round();

        // Determine whether to advance to the next round.
        if is_quorum && should_advance && certificate_round >= current_round {
            // If we have reached the quorum threshold and the round should advance, then proceed to the next round.
            self.try_increment_to_the_next_round(current_round + 1).await?;
        }
        Ok(())
    }
}

impl<N: Network> Primary<N> {
    /// Starts the primary handlers.
    fn start_handlers(&self, primary_receiver: PrimaryReceiver<N>) {
        let PrimaryReceiver {
            mut rx_batch_propose,
            mut rx_batch_signature,
            mut rx_batch_certified,
            mut rx_primary_ping,
            mut rx_unconfirmed_solution,
            mut rx_unconfirmed_transaction,
        } = primary_receiver;

        // Start the primary ping.
        if self.sync.is_gateway_mode() {
            let self_ = self.clone();
            self.spawn(async move {
                loop {
                    // Sleep briefly.
                    tokio::time::sleep(Duration::from_millis(PRIMARY_PING_IN_MS)).await;

                    // Retrieve the block locators.
                    let self__ = self_.clone();
                    let block_locators = match spawn_blocking!(self__.sync.get_block_locators()) {
                        Ok(block_locators) => block_locators,
                        Err(e) => {
                            warn!("Failed to retrieve block locators - {e}");
                            continue;
                        }
                    };

                    // Retrieve the latest certificate of the primary.
                    let primary_certificate = {
                        // Retrieve the primary address.
                        let primary_address = self_.gateway.account().address();

                        // Iterate backwards from the latest round to find the primary certificate.
                        let mut certificate = None;
                        let mut current_round = self_.current_round();
                        while certificate.is_none() {
                            // If the current round is 0, then break the while loop.
                            if current_round == 0 {
                                break;
                            }
                            // Retrieve the certificates.
                            let certificates = self_.storage.get_certificates_for_round(current_round);
                            // Retrieve the primary certificate.
                            certificate =
                                certificates.into_iter().find(|certificate| certificate.author() == primary_address);
                            // If the primary certificate was not found, decrement the round.
                            if certificate.is_none() {
                                current_round = current_round.saturating_sub(1);
                            }
                        }

                        // Determine if the primary certificate was found.
                        match certificate {
                            Some(certificate) => certificate,
                            // Skip this iteration of the loop (do not send a primary ping).
                            None => continue,
                        }
                    };

                    // Construct the primary ping.
                    let primary_ping = PrimaryPing::from((<Event<N>>::VERSION, block_locators, primary_certificate));
                    // Broadcast the event.
                    self_.gateway.broadcast(Event::PrimaryPing(primary_ping));
                }
            });
        }

        // Start the primary ping handler.
        let self_ = self.clone();
        self.spawn(async move {
            while let Some((peer_ip, primary_certificate)) = rx_primary_ping.recv().await {
                // If the primary is not synced, then do not process the primary ping.
                if !self_.sync.is_synced() {
                    trace!("Skipping a primary ping from '{peer_ip}' {}", "(node is syncing)".dimmed());
                    continue;
                }

                // Spawn a task to process the primary certificate.
                {
                    let self_ = self_.clone();
                    tokio::spawn(async move {
                        // Deserialize the primary certificate in the primary ping.
                        let Ok(primary_certificate) = spawn_blocking!(primary_certificate.deserialize_blocking())
                        else {
                            warn!("Failed to deserialize primary certificate in 'PrimaryPing' from '{peer_ip}'");
                            return;
                        };
                        // Process the primary certificate.
                        if let Err(e) = self_.process_batch_certificate_from_peer(peer_ip, primary_certificate).await {
                            warn!("Cannot process a primary certificate in a 'PrimaryPing' from '{peer_ip}' - {e}");
                        }
                    });
                }
            }
        });

        // Start the worker ping(s).
        if self.sync.is_gateway_mode() {
            let self_ = self.clone();
            self.spawn(async move {
                loop {
                    tokio::time::sleep(Duration::from_millis(WORKER_PING_IN_MS)).await;
                    // If the primary is not synced, then do not broadcast the worker ping(s).
                    if !self_.sync.is_synced() {
                        trace!("Skipping worker ping(s) {}", "(node is syncing)".dimmed());
                        continue;
                    }
                    // Broadcast the worker ping(s).
                    for worker in self_.workers.iter() {
                        worker.broadcast_ping();
                    }
                }
            });
        }

        // Start the batch proposer.
        let self_ = self.clone();
        self.spawn(async move {
            loop {
                // Sleep briefly, but longer than if there were no batch.
                tokio::time::sleep(Duration::from_millis(MAX_BATCH_DELAY_IN_MS)).await;
                // If the primary is not synced, then do not propose a batch.
                if !self_.sync.is_synced() {
                    debug!("Skipping batch proposal {}", "(node is syncing)".dimmed());
                    continue;
                }
                // A best-effort attempt to skip the scheduled batch proposal if
                // round progression already triggered one.
                if self_.propose_lock.try_lock().is_err() {
<<<<<<< HEAD
=======
                    trace!("Skipping batch proposal {}", "(node is already proposing)".dimmed());
>>>>>>> 3b473759
                    continue;
                };
                // If there is no proposed batch, attempt to propose a batch.
                // Note: Do NOT spawn a task around this function call. Proposing a batch is a critical path,
                // and only one batch needs be proposed at a time.
                if let Err(e) = self_.propose_batch().await {
                    warn!("Cannot propose a batch - {e}");
                }
            }
        });

        // Process the proposed batch.
        let self_ = self.clone();
        self.spawn(async move {
            while let Some((peer_ip, batch_propose)) = rx_batch_propose.recv().await {
                // If the primary is not synced, then do not sign the batch.
                if !self_.sync.is_synced() {
                    trace!("Skipping a batch proposal from '{peer_ip}' {}", "(node is syncing)".dimmed());
                    continue;
                }
                // Spawn a task to process the proposed batch.
                let self_ = self_.clone();
                tokio::spawn(async move {
                    // Process the batch proposal.
                    if let Err(e) = self_.process_batch_propose_from_peer(peer_ip, batch_propose).await {
                        warn!("Cannot sign a batch from '{peer_ip}' - {e}");
                    }
                });
            }
        });

        // Process the batch signature.
        let self_ = self.clone();
        self.spawn(async move {
            while let Some((peer_ip, batch_signature)) = rx_batch_signature.recv().await {
                // If the primary is not synced, then do not store the signature.
                if !self_.sync.is_synced() {
                    trace!("Skipping a batch signature from '{peer_ip}' {}", "(node is syncing)".dimmed());
                    continue;
                }
                // Process the batch signature.
                // Note: Do NOT spawn a task around this function call. Processing signatures from peers
                // is a critical path, and we should only store the minimum required number of signatures.
                // In addition, spawning a task can cause concurrent processing of signatures (even with a lock),
                // which means the RwLock for the proposed batch must become a 'tokio::sync' to be safe.
                if let Err(e) = self_.process_batch_signature_from_peer(peer_ip, batch_signature).await {
                    warn!("Cannot store a signature from '{peer_ip}' - {e}");
                }
            }
        });

        // Process the certified batch.
        let self_ = self.clone();
        self.spawn(async move {
            while let Some((peer_ip, batch_certificate)) = rx_batch_certified.recv().await {
                // If the primary is not synced, then do not store the certificate.
                if !self_.sync.is_synced() {
                    trace!("Skipping a certified batch from '{peer_ip}' {}", "(node is syncing)".dimmed());
                    continue;
                }
                // Spawn a task to process the batch certificate.
                let self_ = self_.clone();
                tokio::spawn(async move {
                    // Deserialize the batch certificate.
                    let Ok(batch_certificate) = spawn_blocking!(batch_certificate.deserialize_blocking()) else {
                        warn!("Failed to deserialize the batch certificate from '{peer_ip}'");
                        return;
                    };
                    // Process the batch certificate.
                    if let Err(e) = self_.process_batch_certificate_from_peer(peer_ip, batch_certificate).await {
                        warn!("Cannot store a certificate from '{peer_ip}' - {e}");
                    }
                });
            }
        });

        // Process the unconfirmed solutions.
        let self_ = self.clone();
        self.spawn(async move {
            while let Some((puzzle_commitment, prover_solution, callback)) = rx_unconfirmed_solution.recv().await {
                // Compute the worker ID.
                let Ok(worker_id) = assign_to_worker(puzzle_commitment, self_.num_workers()) else {
                    error!("Unable to determine the worker ID for the unconfirmed solution");
                    continue;
                };
                let self_ = self_.clone();
                tokio::spawn(async move {
                    // Retrieve the worker.
                    let worker = &self_.workers[worker_id as usize];
                    // Process the unconfirmed solution.
                    let result = worker.process_unconfirmed_solution(puzzle_commitment, prover_solution).await;
                    // Send the result to the callback.
                    callback.send(result).ok();
                });
            }
        });

        // Process the unconfirmed transactions.
        let self_ = self.clone();
        self.spawn(async move {
            while let Some((transaction_id, transaction, callback)) = rx_unconfirmed_transaction.recv().await {
                trace!("Primary - Received an unconfirmed transaction '{}'", fmt_id(transaction_id));
                // Compute the worker ID.
                let Ok(worker_id) = assign_to_worker::<N>(&transaction_id, self_.num_workers()) else {
                    error!("Unable to determine the worker ID for the unconfirmed transaction");
                    continue;
                };
                let self_ = self_.clone();
                tokio::spawn(async move {
                    // Retrieve the worker.
                    let worker = &self_.workers[worker_id as usize];
                    // Process the unconfirmed transaction.
                    let result = worker.process_unconfirmed_transaction(transaction_id, transaction).await;
                    // Send the result to the callback.
                    callback.send(result).ok();
                });
            }
        });
    }

    /// Checks if the proposed batch is expired, and clears the proposed batch if it has expired.
    async fn check_proposed_batch_for_expiration(&self) -> Result<()> {
        // Check if the proposed batch is timed out or stale.
        let is_expired = match self.proposed_batch.read().as_ref() {
            Some(proposal) => proposal.round() < self.current_round(),
            None => false,
        };
        // If the batch is expired, clear the proposed batch.
        if is_expired {
            // Reset the proposed batch.
            let proposal = self.proposed_batch.write().take();
            if let Some(proposal) = proposal {
                self.reinsert_transmissions_into_workers(proposal)?;
            }
        }
        Ok(())
    }

    /// Increments to the next round.
    async fn try_increment_to_the_next_round(&self, next_round: u64) -> Result<()> {
        // If the next round is within GC range, then iterate to the penultimate round.
        if self.current_round() + self.storage.max_gc_rounds() >= next_round {
            let mut fast_forward_round = self.current_round();
            // Iterate until the penultimate round is reached.
            while fast_forward_round < next_round.saturating_sub(1) {
                // Update to the next round in storage.
                fast_forward_round = self.storage.increment_to_next_round(fast_forward_round)?;
                // Clear the proposed batch.
                *self.proposed_batch.write() = None;
            }
        }

        // Retrieve the current round.
        let current_round = self.current_round();
        // Attempt to advance to the next round.
        if current_round < next_round {
            // If a BFT sender was provided, send the current round to the BFT.
            let is_ready = if let Some(bft_sender) = self.bft_sender.get() {
                match bft_sender.send_primary_round_to_bft(current_round).await {
                    Ok(is_ready) => is_ready,
                    Err(e) => {
                        warn!("Failed to update the BFT to the next round - {e}");
                        return Err(e);
                    }
                }
            }
            // Otherwise, handle the Narwhal case.
            else {
                // Update to the next round in storage.
                self.storage.increment_to_next_round(current_round)?;
                // Set 'is_ready' to 'true'.
                true
            };

            // Log whether the next round is ready.
            match is_ready {
                true => debug!("Primary is ready to propose the next round"),
                false => debug!("Primary is not ready to propose the next round"),
            }

            // If the node is ready, propose a batch for the next round.
            if is_ready {
                self.propose_batch().await?;
            }
        }
        Ok(())
    }

    /// Ensures the primary is signing for the specified batch round.
    /// This method is used to ensure: for a given round, as soon as the primary starts proposing,
    /// it will no longer sign for the previous round (as it has enough previous certificates to proceed).
    fn ensure_is_signing_round(&self, batch_round: u64) -> Result<()> {
        // Retrieve the current round.
        let current_round = self.current_round();
        // Ensure the batch round is within GC range of the current round.
        if current_round + self.storage.max_gc_rounds() <= batch_round {
            bail!("Round {batch_round} is too far in the future")
        }
        // Ensure the batch round is at or one before the current round.
        // Intuition: Our primary has moved on to the next round, but has not necessarily started proposing,
        // so we can still sign for the previous round. If we have started proposing, the next check will fail.
        if current_round > batch_round + 1 {
            bail!("Primary is on round {current_round}, and no longer signing for round {batch_round}")
        }
        // Check if the primary is still signing for the batch round.
        if let Some(signing_round) = self.proposed_batch.read().as_ref().map(|proposal| proposal.round()) {
            if signing_round > batch_round {
                bail!("Our primary at round {signing_round} is no longer signing for round {batch_round}")
            }
        }
        Ok(())
    }

    /// Stores the certified batch and broadcasts it to all validators, returning the certificate.
    async fn store_and_broadcast_certificate(&self, proposal: &Proposal<N>, committee: &Committee<N>) -> Result<()> {
        // Create the batch certificate and transmissions.
        let (certificate, transmissions) = tokio::task::block_in_place(|| proposal.to_certificate(committee))?;
        // Convert the transmissions into a HashMap.
        // Note: Do not change the `Proposal` to use a HashMap. The ordering there is necessary for safety.
        let transmissions = transmissions.into_iter().collect::<HashMap<_, _>>();
        // Store the certified batch.
        let (storage, certificate_) = (self.storage.clone(), certificate.clone());
        spawn_blocking!(storage.insert_certificate(certificate_, transmissions))?;
        debug!("Stored a batch certificate for round {}", certificate.round());
        // If a BFT sender was provided, send the certificate to the BFT.
        if let Some(bft_sender) = self.bft_sender.get() {
            // Await the callback to continue.
            if let Err(e) = bft_sender.send_primary_certificate_to_bft(certificate.clone()).await {
                warn!("Failed to update the BFT DAG from primary - {e}");
                return Err(e);
            };
        }
        // Broadcast the certified batch to all validators.
        self.gateway.broadcast(Event::BatchCertified(certificate.clone().into()));
        // Log the certified batch.
        let num_transmissions = certificate.transmission_ids().len();
        let round = certificate.round();
        info!("\n\nOur batch with {num_transmissions} transmissions for round {round} was certified!\n");
        // Increment to the next round.
        self.try_increment_to_the_next_round(round + 1).await
    }

    /// Inserts the missing transmissions from the proposal into the workers.
    fn insert_missing_transmissions_into_workers(
        &self,
        peer_ip: SocketAddr,
        transmissions: impl Iterator<Item = (TransmissionID<N>, Transmission<N>)>,
    ) -> Result<()> {
        // Insert the transmissions into the workers.
        assign_to_workers(&self.workers, transmissions, |worker, transmission_id, transmission| {
            worker.process_transmission_from_peer(peer_ip, transmission_id, transmission);
        })
    }

    /// Re-inserts the transmissions from the proposal into the workers.
    fn reinsert_transmissions_into_workers(&self, proposal: Proposal<N>) -> Result<()> {
        // Re-insert the transmissions into the workers.
        assign_to_workers(
            &self.workers,
            proposal.into_transmissions().into_iter(),
            |worker, transmission_id, transmission| {
                worker.reinsert(transmission_id, transmission);
            },
        )
    }

    /// Recursively stores a given batch certificate, after ensuring:
    ///   - Ensure the round matches the committee round.
    ///   - Ensure the address is a member of the committee.
    ///   - Ensure the timestamp is within range.
    ///   - Ensure we have all of the transmissions.
    ///   - Ensure we have all of the previous certificates.
    ///   - Ensure the previous certificates are for the previous round (i.e. round - 1).
    ///   - Ensure the previous certificates have reached the quorum threshold.
    ///   - Ensure we have not already signed the batch ID.
    #[async_recursion::async_recursion]
    async fn sync_with_certificate_from_peer(
        &self,
        peer_ip: SocketAddr,
        certificate: BatchCertificate<N>,
    ) -> Result<()> {
        // Retrieve the batch header.
        let batch_header = certificate.batch_header();
        // Retrieve the batch round.
        let batch_round = batch_header.round();

        // If the certificate round is outdated, do not store it.
        if batch_round <= self.storage.gc_round() {
            return Ok(());
        }
        // If the certificate already exists in storage, return early.
        if self.storage.contains_certificate(certificate.id()) {
            return Ok(());
        }

        // If the peer is ahead, use the batch header to sync up to the peer.
        let missing_transmissions = self.sync_with_batch_header_from_peer(peer_ip, batch_header).await?;

        // Check if the certificate needs to be stored.
        if !self.storage.contains_certificate(certificate.id()) {
            // Store the batch certificate.
            let (storage, certificate_) = (self.storage.clone(), certificate.clone());
            spawn_blocking!(storage.insert_certificate(certificate_, missing_transmissions))?;
            debug!("Stored a batch certificate for round {batch_round} from '{peer_ip}'");
            // If a BFT sender was provided, send the round and certificate to the BFT.
            if let Some(bft_sender) = self.bft_sender.get() {
                // Send the certificate to the BFT.
                if let Err(e) = bft_sender.send_primary_certificate_to_bft(certificate).await {
                    warn!("Failed to update the BFT DAG from sync: {e}");
                    return Err(e);
                };
            }
        }
        Ok(())
    }

    /// Recursively syncs using the given batch header.
    async fn sync_with_batch_header_from_peer(
        &self,
        peer_ip: SocketAddr,
        batch_header: &BatchHeader<N>,
    ) -> Result<HashMap<TransmissionID<N>, Transmission<N>>> {
        // Retrieve the batch round.
        let batch_round = batch_header.round();

        // If the certificate round is outdated, do not store it.
        if batch_round <= self.storage.gc_round() {
            bail!("Round {batch_round} is too far in the past")
        }

        // Determine if quorum threshold is reached on the batch round.
        let is_quorum_threshold_reached = {
            let certificates = self.storage.get_certificates_for_round(batch_round);
            let authors = certificates.iter().map(BatchCertificate::author).collect();
            let committee_lookback = self.ledger.get_committee_lookback_for_round(batch_round)?;
            committee_lookback.is_quorum_threshold_reached(&authors)
        };

        // Check if our primary should move to the next round.
        // Note: Checking that quorum threshold is reached is important for mitigating a race condition,
        // whereby Narwhal requires 2f+1, however the BFT only requires f+1. Without this check, the primary
        // will advance to the next round assuming f+1, not 2f+1, which can lead to a network stall.
        let is_behind_schedule = is_quorum_threshold_reached && batch_round > self.current_round();
        // Check if our primary is far behind the peer.
        let is_peer_far_in_future = batch_round > self.current_round() + self.storage.max_gc_rounds();
        // If our primary is far behind the peer, update our committee to the batch round.
        if is_behind_schedule || is_peer_far_in_future {
            // If the batch round is greater than the current committee round, update the committee.
            self.try_increment_to_the_next_round(batch_round).await?;
        }

        // Ensure the primary has all of the previous certificates.
        let missing_previous_certificates =
            self.fetch_missing_previous_certificates(peer_ip, batch_header).await.map_err(|e| {
                anyhow!("Failed to fetch missing previous certificates for round {batch_round} from '{peer_ip}' - {e}")
            })?;

        // Ensure the primary has all of the transmissions.
        let missing_transmissions = self.fetch_missing_transmissions(peer_ip, batch_header).await.map_err(|e| {
            anyhow!("Failed to fetch missing transmissions for round {batch_round} from '{peer_ip}' - {e}")
        })?;

        // Iterate through the missing previous certificates.
        for batch_certificate in missing_previous_certificates {
            // Store the batch certificate (recursively fetching any missing previous certificates).
            self.sync_with_certificate_from_peer(peer_ip, batch_certificate).await?;
        }
        Ok(missing_transmissions)
    }

    /// Fetches any missing transmissions for the specified batch header.
    /// If a transmission does not exist, it will be fetched from the specified peer IP.
    async fn fetch_missing_transmissions(
        &self,
        peer_ip: SocketAddr,
        batch_header: &BatchHeader<N>,
    ) -> Result<HashMap<TransmissionID<N>, Transmission<N>>> {
        // If the round is <= the GC round, return early.
        if batch_header.round() <= self.storage.gc_round() {
            return Ok(Default::default());
        }

        // Ensure this batch ID is new, otherwise return early.
        if self.storage.contains_batch(batch_header.batch_id()) {
            trace!("Batch for round {} from peer has already been processed", batch_header.round());
            return Ok(Default::default());
        }

        // Retrieve the workers.
        let workers = self.workers.clone();

        // Initialize a list for the transmissions.
        let mut fetch_transmissions = FuturesUnordered::new();

        // Retrieve the number of workers.
        let num_workers = self.num_workers();
        // Iterate through the transmission IDs.
        for transmission_id in batch_header.transmission_ids() {
            // If the transmission does not exist in storage, proceed to fetch the transmission.
            if !self.storage.contains_transmission(*transmission_id) {
                // Determine the worker ID.
                let Ok(worker_id) = assign_to_worker(*transmission_id, num_workers) else {
                    bail!("Unable to assign transmission ID '{transmission_id}' to a worker")
                };
                // Retrieve the worker.
                let Some(worker) = workers.get(worker_id as usize) else { bail!("Unable to find worker {worker_id}") };
                // Push the callback onto the list.
                fetch_transmissions.push(worker.get_or_fetch_transmission(peer_ip, *transmission_id));
            }
        }

        // Initialize a set for the transmissions.
        let mut transmissions = HashMap::with_capacity(fetch_transmissions.len());
        // Wait for all of the transmissions to be fetched.
        while let Some(result) = fetch_transmissions.next().await {
            // Retrieve the transmission.
            let (transmission_id, transmission) = result?;
            // Insert the transmission into the set.
            transmissions.insert(transmission_id, transmission);
        }
        // Return the transmissions.
        Ok(transmissions)
    }

    /// Fetches any missing previous certificates for the specified batch header from the specified peer.
    async fn fetch_missing_previous_certificates(
        &self,
        peer_ip: SocketAddr,
        batch_header: &BatchHeader<N>,
    ) -> Result<HashSet<BatchCertificate<N>>> {
        // Retrieve the round.
        let round = batch_header.round();
        // If the previous round is 0, or is <= the GC round, return early.
        if round == 1 || round <= self.storage.gc_round() + 1 {
            return Ok(Default::default());
        }

        // Fetch the missing previous certificates.
        let missing_previous_certificates =
            self.fetch_missing_certificates(peer_ip, round, batch_header.previous_certificate_ids()).await?;
        if !missing_previous_certificates.is_empty() {
            debug!(
                "Fetched {} missing previous certificates for round {round} from '{peer_ip}'",
                missing_previous_certificates.len(),
            );
        }
        // Return the missing previous certificates.
        Ok(missing_previous_certificates)
    }

    /// Fetches any missing certificates for the specified batch header from the specified peer.
    async fn fetch_missing_certificates(
        &self,
        peer_ip: SocketAddr,
        round: u64,
        certificate_ids: &IndexSet<Field<N>>,
    ) -> Result<HashSet<BatchCertificate<N>>> {
        // Initialize a list for the missing certificates.
        let mut fetch_certificates = FuturesUnordered::new();
        // Iterate through the certificate IDs.
        for certificate_id in certificate_ids {
            // Check if the certificate already exists in the ledger.
            if self.ledger.contains_certificate(certificate_id)? {
                continue;
            }
            // If we do not have the certificate, request it.
            if !self.storage.contains_certificate(*certificate_id) {
                trace!("Primary - Found a new certificate ID for round {round} from '{peer_ip}'");
                // TODO (howardwu): Limit the number of open requests we send to a peer.
                // Send an certificate request to the peer.
                fetch_certificates.push(self.sync.send_certificate_request(peer_ip, *certificate_id));
            }
        }

        // If there are no missing certificates, return early.
        match fetch_certificates.is_empty() {
            true => return Ok(Default::default()),
            false => trace!(
                "Fetching {} missing certificates for round {round} from '{peer_ip}'...",
                fetch_certificates.len(),
            ),
        }

        // Initialize a set for the missing certificates.
        let mut missing_certificates = HashSet::with_capacity(fetch_certificates.len());
        // Wait for all of the missing certificates to be fetched.
        while let Some(result) = fetch_certificates.next().await {
            // Insert the missing certificate into the set.
            missing_certificates.insert(result?);
        }
        // Return the missing certificates.
        Ok(missing_certificates)
    }
}

impl<N: Network> Primary<N> {
    /// Spawns a task with the given future; it should only be used for long-running tasks.
    fn spawn<T: Future<Output = ()> + Send + 'static>(&self, future: T) {
        self.handles.lock().push(tokio::spawn(future));
    }

    /// Shuts down the primary.
    pub async fn shut_down(&self) {
        info!("Shutting down the primary...");
        // Shut down the workers.
        self.workers.iter().for_each(|worker| worker.shut_down());
        // Abort the tasks.
        self.handles.lock().iter().for_each(|handle| handle.abort());
        // Close the gateway.
        self.gateway.shut_down().await;
    }
}

#[cfg(test)]
mod tests {
    use super::*;
    use snarkos_node_bft_ledger_service::MockLedgerService;
    use snarkos_node_bft_storage_service::BFTMemoryService;
    use snarkvm::{
        ledger::committee::{Committee, MIN_VALIDATOR_STAKE},
        prelude::{Address, Signature},
    };

    use bytes::Bytes;
    use indexmap::IndexSet;
    use rand::RngCore;

    type CurrentNetwork = snarkvm::prelude::MainnetV0;

    // Returns a primary and a list of accounts in the configured committee.
    async fn primary_without_handlers(
        rng: &mut TestRng,
    ) -> (Primary<CurrentNetwork>, Vec<(SocketAddr, Account<CurrentNetwork>)>) {
        // Create a committee containing the primary's account.
        let (accounts, committee) = {
            const COMMITTEE_SIZE: usize = 4;
            let mut accounts = Vec::with_capacity(COMMITTEE_SIZE);
            let mut members = IndexMap::new();

            for i in 0..COMMITTEE_SIZE {
                let socket_addr = format!("127.0.0.1:{}", 5000 + i).parse().unwrap();
                let account = Account::new(rng).unwrap();
                members.insert(account.address(), (MIN_VALIDATOR_STAKE, true));
                accounts.push((socket_addr, account));
            }

            (accounts, Committee::<CurrentNetwork>::new(1, members).unwrap())
        };

        let account = accounts.first().unwrap().1.clone();
        let ledger = Arc::new(MockLedgerService::new(committee));
        let storage = Storage::new(ledger.clone(), Arc::new(BFTMemoryService::new()), 10);

        // Initialize the primary.
        let mut primary = Primary::new(account, storage, ledger, None, &[], None).unwrap();

        // Construct a worker instance.
        primary.workers = Arc::from([Worker::new(
            0, // id
            Arc::new(primary.gateway.clone()),
            primary.storage.clone(),
            primary.ledger.clone(),
            primary.proposed_batch.clone(),
        )
        .unwrap()]);
        for a in accounts.iter() {
            primary.gateway.insert_connected_peer(a.0, a.0, a.1.address());
        }

        (primary, accounts)
    }

    // Creates a mock solution.
    fn sample_unconfirmed_solution(
        rng: &mut TestRng,
    ) -> (PuzzleCommitment<CurrentNetwork>, Data<ProverSolution<CurrentNetwork>>) {
        // Sample a random fake puzzle commitment.
        let affine = rng.gen();
        let commitment = PuzzleCommitment::<CurrentNetwork>::from_g1_affine(affine);
        // Vary the size of the solutions.
        let size = rng.gen_range(1024..10 * 1024);
        // Sample random fake solution bytes.
        let mut vec = vec![0u8; size];
        rng.fill_bytes(&mut vec);
        let solution = Data::Buffer(Bytes::from(vec));
        // Return the ID and solution.
        (commitment, solution)
    }

    // Creates a mock transaction.
    fn sample_unconfirmed_transaction(
        rng: &mut TestRng,
    ) -> (<CurrentNetwork as Network>::TransactionID, Data<Transaction<CurrentNetwork>>) {
        // Sample a random fake transaction ID.
        let id = Field::<CurrentNetwork>::rand(rng).into();
        // Vary the size of the transactions.
        let size = rng.gen_range(1024..10 * 1024);
        // Sample random fake transaction bytes.
        let mut vec = vec![0u8; size];
        rng.fill_bytes(&mut vec);
        let transaction = Data::Buffer(Bytes::from(vec));
        // Return the ID and transaction.
        (id, transaction)
    }

    // Creates a batch proposal with one solution and one transaction.
    fn create_test_proposal(
        author: &Account<CurrentNetwork>,
        committee: Committee<CurrentNetwork>,
        round: u64,
        previous_certificate_ids: IndexSet<Field<CurrentNetwork>>,
        timestamp: i64,
        rng: &mut TestRng,
    ) -> Proposal<CurrentNetwork> {
        let (solution_commitment, solution) = sample_unconfirmed_solution(rng);
        let (transaction_id, transaction) = sample_unconfirmed_transaction(rng);

        // Retrieve the private key.
        let private_key = author.private_key();
        // Prepare the transmission IDs.
        let transmission_ids = [solution_commitment.into(), (&transaction_id).into()].into();
        let transmissions = [
            (solution_commitment.into(), Transmission::Solution(solution)),
            ((&transaction_id).into(), Transmission::Transaction(transaction)),
        ]
        .into();
        // Sign the batch header.
        let batch_header = BatchHeader::new(
            private_key,
            round,
            timestamp,
            committee.id(),
            transmission_ids,
            previous_certificate_ids,
            rng,
        )
        .unwrap();
        // Construct the proposal.
        Proposal::new(committee, batch_header, transmissions).unwrap()
    }

    // Creates a signature of the primary's current proposal for each committee member (excluding
    // the primary).
    fn peer_signatures_for_proposal(
        primary: &Primary<CurrentNetwork>,
        accounts: &[(SocketAddr, Account<CurrentNetwork>)],
        rng: &mut TestRng,
    ) -> Vec<(SocketAddr, BatchSignature<CurrentNetwork>)> {
        // Each committee member signs the batch.
        let mut signatures = Vec::with_capacity(accounts.len() - 1);
        for (socket_addr, account) in accounts {
            if account.address() == primary.gateway.account().address() {
                continue;
            }
            let batch_id = primary.proposed_batch.read().as_ref().unwrap().batch_id();
            let signature = account.sign(&[batch_id], rng).unwrap();
            signatures.push((*socket_addr, BatchSignature::new(batch_id, signature)));
        }

        signatures
    }

    /// Creates a signature of the batch ID for each committee member (excluding the primary).
    fn peer_signatures_for_batch(
        primary_address: Address<CurrentNetwork>,
        accounts: &[(SocketAddr, Account<CurrentNetwork>)],
        batch_id: Field<CurrentNetwork>,
        rng: &mut TestRng,
    ) -> IndexSet<Signature<CurrentNetwork>> {
        let mut signatures = IndexSet::new();
        for (_, account) in accounts {
            if account.address() == primary_address {
                continue;
            }
            let signature = account.sign(&[batch_id], rng).unwrap();
            signatures.insert(signature);
        }
        signatures
    }

    // Creates a batch certificate.
    fn create_batch_certificate(
        primary_address: Address<CurrentNetwork>,
        accounts: &[(SocketAddr, Account<CurrentNetwork>)],
        round: u64,
        previous_certificate_ids: IndexSet<Field<CurrentNetwork>>,
        rng: &mut TestRng,
    ) -> (BatchCertificate<CurrentNetwork>, HashMap<TransmissionID<CurrentNetwork>, Transmission<CurrentNetwork>>) {
        let timestamp = now();

        let author =
            accounts.iter().find(|&(_, acct)| acct.address() == primary_address).map(|(_, acct)| acct.clone()).unwrap();
        let private_key = author.private_key();

        let committee_id = Field::rand(rng);
        let (solution_commitment, solution) = sample_unconfirmed_solution(rng);
        let (transaction_id, transaction) = sample_unconfirmed_transaction(rng);
        let transmission_ids = [solution_commitment.into(), (&transaction_id).into()].into();
        let transmissions = [
            (solution_commitment.into(), Transmission::Solution(solution)),
            ((&transaction_id).into(), Transmission::Transaction(transaction)),
        ]
        .into();

        let batch_header = BatchHeader::new(
            private_key,
            round,
            timestamp,
            committee_id,
            transmission_ids,
            previous_certificate_ids,
            rng,
        )
        .unwrap();
        let signatures = peer_signatures_for_batch(primary_address, accounts, batch_header.batch_id(), rng);
        let certificate = BatchCertificate::<CurrentNetwork>::from(batch_header, signatures).unwrap();
        (certificate, transmissions)
    }

    // Create a certificate chain up to round in primary storage.
    fn store_certificate_chain(
        primary: &Primary<CurrentNetwork>,
        accounts: &[(SocketAddr, Account<CurrentNetwork>)],
        round: u64,
        rng: &mut TestRng,
    ) -> IndexSet<Field<CurrentNetwork>> {
        let mut previous_certificates = IndexSet::<Field<CurrentNetwork>>::new();
        let mut next_certificates = IndexSet::<Field<CurrentNetwork>>::new();
        for cur_round in 1..round {
            for (_, account) in accounts.iter() {
                let (certificate, transmissions) = create_batch_certificate(
                    account.address(),
                    accounts,
                    cur_round,
                    previous_certificates.clone(),
                    rng,
                );
                next_certificates.insert(certificate.id());
                assert!(primary.storage.insert_certificate(certificate, transmissions).is_ok());
            }

            assert!(primary.storage.increment_to_next_round(cur_round).is_ok());
            previous_certificates = next_certificates;
            next_certificates = IndexSet::<Field<CurrentNetwork>>::new();
        }

        previous_certificates
    }

    // Insert the account socket addresses into the resolver so that
    // they are recognized as "connected".
    fn map_account_addresses(primary: &Primary<CurrentNetwork>, accounts: &[(SocketAddr, Account<CurrentNetwork>)]) {
        // First account is primary, which doesn't need to resolve.
        for (addr, acct) in accounts.iter().skip(1) {
            primary.gateway.resolver().insert_peer(*addr, *addr, acct.address());
        }
    }

    #[tokio::test]
    async fn test_propose_batch() {
        let mut rng = TestRng::default();
        let (primary, _) = primary_without_handlers(&mut rng).await;

        // Check there is no batch currently proposed.
        assert!(primary.proposed_batch.read().is_none());

        // Try to propose a batch. There are no transmissions in the workers so the method should
        // just return without proposing a batch.
        assert!(primary.propose_batch().await.is_ok());
        assert!(primary.proposed_batch.read().is_none());

        // Generate a solution and a transaction.
        let (solution_commitment, solution) = sample_unconfirmed_solution(&mut rng);
        let (transaction_id, transaction) = sample_unconfirmed_transaction(&mut rng);

        // Store it on one of the workers.
        primary.workers[0].process_unconfirmed_solution(solution_commitment, solution).await.unwrap();
        primary.workers[0].process_unconfirmed_transaction(transaction_id, transaction).await.unwrap();

        // Try to propose a batch again. This time, it should succeed.
        assert!(primary.propose_batch().await.is_ok());
        assert!(primary.proposed_batch.read().is_some());
    }

    #[tokio::test]
    async fn test_propose_batch_in_round() {
        let round = 3;
        let mut rng = TestRng::default();
        let (primary, accounts) = primary_without_handlers(&mut rng).await;

        // Fill primary storage.
        store_certificate_chain(&primary, &accounts, round, &mut rng);

        // Try to propose a batch. There are no transmissions in the workers so the method should
        // just return without proposing a batch.
        assert!(primary.propose_batch().await.is_ok());
        assert!(primary.proposed_batch.read().is_none());

        // Generate a solution and a transaction.
        let (solution_commitment, solution) = sample_unconfirmed_solution(&mut rng);
        let (transaction_id, transaction) = sample_unconfirmed_transaction(&mut rng);

        // Store it on one of the workers.
        primary.workers[0].process_unconfirmed_solution(solution_commitment, solution).await.unwrap();
        primary.workers[0].process_unconfirmed_transaction(transaction_id, transaction).await.unwrap();

        // Propose a batch again. This time, it should succeed.
        assert!(primary.propose_batch().await.is_ok());
        assert!(primary.proposed_batch.read().is_some());
    }

    #[tokio::test]
    async fn test_batch_propose_from_peer() {
        let mut rng = TestRng::default();
        let (primary, accounts) = primary_without_handlers(&mut rng).await;

        // Create a valid proposal with an author that isn't the primary.
        let round = 1;
        let peer_account = &accounts[1];
        let peer_ip = peer_account.0;
        let timestamp = now();
        let proposal = create_test_proposal(
            &peer_account.1,
            primary.ledger.current_committee().unwrap(),
            round,
            Default::default(),
            timestamp,
            &mut rng,
        );

        // Make sure the primary is aware of the transmissions in the proposal.
        for (transmission_id, transmission) in proposal.transmissions() {
            primary.workers[0].process_transmission_from_peer(peer_ip, *transmission_id, transmission.clone())
        }

        // The author must be known to resolver to pass propose checks.
        primary.gateway.resolver().insert_peer(peer_ip, peer_ip, peer_account.1.address());

        // Try to process the batch proposal from the peer, should succeed.
        assert!(
            primary.process_batch_propose_from_peer(peer_ip, (*proposal.batch_header()).clone().into()).await.is_ok()
        );
    }

    #[tokio::test]
    async fn test_batch_propose_from_peer_in_round() {
        let round = 2;
        let mut rng = TestRng::default();
        let (primary, accounts) = primary_without_handlers(&mut rng).await;

        // Generate certificates.
        let previous_certificates = store_certificate_chain(&primary, &accounts, round, &mut rng);

        // Create a valid proposal with an author that isn't the primary.
        let peer_account = &accounts[1];
        let peer_ip = peer_account.0;
        let timestamp = now();
        let proposal = create_test_proposal(
            &peer_account.1,
            primary.ledger.current_committee().unwrap(),
            round,
            previous_certificates,
            timestamp,
            &mut rng,
        );

        // Make sure the primary is aware of the transmissions in the proposal.
        for (transmission_id, transmission) in proposal.transmissions() {
            primary.workers[0].process_transmission_from_peer(peer_ip, *transmission_id, transmission.clone())
        }

        // The author must be known to resolver to pass propose checks.
        primary.gateway.resolver().insert_peer(peer_ip, peer_ip, peer_account.1.address());

        // Try to process the batch proposal from the peer, should succeed.
        primary.process_batch_propose_from_peer(peer_ip, (*proposal.batch_header()).clone().into()).await.unwrap();
    }

    #[tokio::test]
    async fn test_batch_propose_from_peer_wrong_round() {
        let mut rng = TestRng::default();
        let (primary, accounts) = primary_without_handlers(&mut rng).await;

        // Create a valid proposal with an author that isn't the primary.
        let round = 1;
        let peer_account = &accounts[1];
        let peer_ip = peer_account.0;
        let timestamp = now();
        let proposal = create_test_proposal(
            &peer_account.1,
            primary.ledger.current_committee().unwrap(),
            round,
            Default::default(),
            timestamp,
            &mut rng,
        );

        // Make sure the primary is aware of the transmissions in the proposal.
        for (transmission_id, transmission) in proposal.transmissions() {
            primary.workers[0].process_transmission_from_peer(peer_ip, *transmission_id, transmission.clone())
        }

        // The author must be known to resolver to pass propose checks.
        primary.gateway.resolver().insert_peer(peer_ip, peer_ip, peer_account.1.address());

        // Try to process the batch proposal from the peer, should error.
        assert!(
            primary
                .process_batch_propose_from_peer(peer_ip, BatchPropose {
                    round: round + 1,
                    batch_header: Data::Object(proposal.batch_header().clone())
                })
                .await
                .is_err()
        );
    }

    #[tokio::test]
    async fn test_batch_propose_from_peer_in_round_wrong_round() {
        let round = 4;
        let mut rng = TestRng::default();
        let (primary, accounts) = primary_without_handlers(&mut rng).await;

        // Generate certificates.
        let previous_certificates = store_certificate_chain(&primary, &accounts, round, &mut rng);

        // Create a valid proposal with an author that isn't the primary.
        let peer_account = &accounts[1];
        let peer_ip = peer_account.0;
        let timestamp = now();
        let proposal = create_test_proposal(
            &peer_account.1,
            primary.ledger.current_committee().unwrap(),
            round,
            previous_certificates,
            timestamp,
            &mut rng,
        );

        // Make sure the primary is aware of the transmissions in the proposal.
        for (transmission_id, transmission) in proposal.transmissions() {
            primary.workers[0].process_transmission_from_peer(peer_ip, *transmission_id, transmission.clone())
        }

        // The author must be known to resolver to pass propose checks.
        primary.gateway.resolver().insert_peer(peer_ip, peer_ip, peer_account.1.address());

        // Try to process the batch proposal from the peer, should error.
        assert!(
            primary
                .process_batch_propose_from_peer(peer_ip, BatchPropose {
                    round: round + 1,
                    batch_header: Data::Object(proposal.batch_header().clone())
                })
                .await
                .is_err()
        );
    }

    #[tokio::test(flavor = "multi_thread")]
    async fn test_batch_signature_from_peer() {
        let mut rng = TestRng::default();
        let (primary, accounts) = primary_without_handlers(&mut rng).await;
        map_account_addresses(&primary, &accounts);

        // Create a valid proposal.
        let round = 1;
        let timestamp = now();
        let proposal = create_test_proposal(
            primary.gateway.account(),
            primary.ledger.current_committee().unwrap(),
            round,
            Default::default(),
            timestamp,
            &mut rng,
        );

        // Store the proposal on the primary.
        *primary.proposed_batch.write() = Some(proposal);

        // Each committee member signs the batch.
        let signatures = peer_signatures_for_proposal(&primary, &accounts, &mut rng);

        // Have the primary process the signatures.
        for (socket_addr, signature) in signatures {
            primary.process_batch_signature_from_peer(socket_addr, signature).await.unwrap();
        }

        // Check the certificate was created and stored by the primary.
        assert!(primary.storage.contains_certificate_in_round_from(round, primary.gateway.account().address()));
        // Check the round was incremented.
        assert_eq!(primary.current_round(), round + 1);
    }

    #[tokio::test(flavor = "multi_thread")]
    async fn test_batch_signature_from_peer_in_round() {
        let round = 5;
        let mut rng = TestRng::default();
        let (primary, accounts) = primary_without_handlers(&mut rng).await;
        map_account_addresses(&primary, &accounts);

        // Generate certificates.
        let previous_certificates = store_certificate_chain(&primary, &accounts, round, &mut rng);

        // Create a valid proposal.
        let timestamp = now();
        let proposal = create_test_proposal(
            primary.gateway.account(),
            primary.ledger.current_committee().unwrap(),
            round,
            previous_certificates,
            timestamp,
            &mut rng,
        );

        // Store the proposal on the primary.
        *primary.proposed_batch.write() = Some(proposal);

        // Each committee member signs the batch.
        let signatures = peer_signatures_for_proposal(&primary, &accounts, &mut rng);

        // Have the primary process the signatures.
        for (socket_addr, signature) in signatures {
            primary.process_batch_signature_from_peer(socket_addr, signature).await.unwrap();
        }

        // Check the certificate was created and stored by the primary.
        assert!(primary.storage.contains_certificate_in_round_from(round, primary.gateway.account().address()));
        // Check the round was incremented.
        assert_eq!(primary.current_round(), round + 1);
    }

    #[tokio::test]
    async fn test_batch_signature_from_peer_no_quorum() {
        let mut rng = TestRng::default();
        let (primary, accounts) = primary_without_handlers(&mut rng).await;
        map_account_addresses(&primary, &accounts);

        // Create a valid proposal.
        let round = 1;
        let timestamp = now();
        let proposal = create_test_proposal(
            primary.gateway.account(),
            primary.ledger.current_committee().unwrap(),
            round,
            Default::default(),
            timestamp,
            &mut rng,
        );

        // Store the proposal on the primary.
        *primary.proposed_batch.write() = Some(proposal);

        // Each committee member signs the batch.
        let signatures = peer_signatures_for_proposal(&primary, &accounts, &mut rng);

        // Have the primary process only one signature, mimicking a lack of quorum.
        let (socket_addr, signature) = signatures.first().unwrap();
        primary.process_batch_signature_from_peer(*socket_addr, *signature).await.unwrap();

        // Check the certificate was not created and stored by the primary.
        assert!(!primary.storage.contains_certificate_in_round_from(round, primary.gateway.account().address()));
        // Check the round was incremented.
        assert_eq!(primary.current_round(), round);
    }

    #[tokio::test]
    async fn test_batch_signature_from_peer_in_round_no_quorum() {
        let round = 7;
        let mut rng = TestRng::default();
        let (primary, accounts) = primary_without_handlers(&mut rng).await;
        map_account_addresses(&primary, &accounts);

        // Generate certificates.
        let previous_certificates = store_certificate_chain(&primary, &accounts, round, &mut rng);

        // Create a valid proposal.
        let timestamp = now();
        let proposal = create_test_proposal(
            primary.gateway.account(),
            primary.ledger.current_committee().unwrap(),
            round,
            previous_certificates,
            timestamp,
            &mut rng,
        );

        // Store the proposal on the primary.
        *primary.proposed_batch.write() = Some(proposal);

        // Each committee member signs the batch.
        let signatures = peer_signatures_for_proposal(&primary, &accounts, &mut rng);

        // Have the primary process only one signature, mimicking a lack of quorum.
        let (socket_addr, signature) = signatures.first().unwrap();
        primary.process_batch_signature_from_peer(*socket_addr, *signature).await.unwrap();

        // Check the certificate was not created and stored by the primary.
        assert!(!primary.storage.contains_certificate_in_round_from(round, primary.gateway.account().address()));
        // Check the round was incremented.
        assert_eq!(primary.current_round(), round);
    }
}<|MERGE_RESOLUTION|>--- conflicted
+++ resolved
@@ -949,10 +949,7 @@
                 // A best-effort attempt to skip the scheduled batch proposal if
                 // round progression already triggered one.
                 if self_.propose_lock.try_lock().is_err() {
-<<<<<<< HEAD
-=======
                     trace!("Skipping batch proposal {}", "(node is already proposing)".dimmed());
->>>>>>> 3b473759
                     continue;
                 };
                 // If there is no proposed batch, attempt to propose a batch.
