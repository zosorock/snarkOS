--- conflicted
+++ resolved
@@ -61,11 +61,7 @@
         // Resolve the peer address to the listener address.
         let Some(peer_ip) = self.router.resolve_to_listener(&peer_addr) else { return };
         // Retrieve the block locators.
-<<<<<<< HEAD
-        let block_locators = match snarkos_node_sync::get_block_locators(&self.ledger) {
-=======
         let block_locators = match self.sync.get_block_locators() {
->>>>>>> 584fbce4
             Ok(block_locators) => Some(block_locators),
             Err(e) => {
                 error!("Failed to get block locators: {e}");
@@ -198,11 +194,7 @@
             // Check that the peer is still connected.
             if self_.router().is_connected(&peer_ip) {
                 // Retrieve the block locators.
-<<<<<<< HEAD
-                match snarkos_node_sync::get_block_locators(&self_clone.ledger) {
-=======
                 match self_.sync.get_block_locators() {
->>>>>>> 584fbce4
                     // Send a `Ping` message to the peer.
                     Ok(block_locators) => self_.send_ping(peer_ip, Some(block_locators)),
                     Err(e) => error!("Failed to get block locators - {e}"),
