--- conflicted
+++ resolved
@@ -17,12 +17,8 @@
 edition = "2021"
 
 [features]
-<<<<<<< HEAD
-default = [ ]
-=======
 default = [ "parallel" ]
-parallel = [ "snarkos-node-ledger/parallel" ]
->>>>>>> a9deb01d
+parallel = [ "rayon" ]
 
 [dependencies.anyhow]
 version = "1.0.70"
@@ -45,6 +41,7 @@
 
 [dependencies.rayon]
 version = "1"
+optional = true
 
 [dependencies.reqwest]
 version = "0.11"
