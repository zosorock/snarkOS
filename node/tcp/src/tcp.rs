// Copyright (C) 2019-2022 Aleo Systems Inc.
// This file is part of the snarkOS library.

// The snarkOS library is free software: you can redistribute it and/or modify
// it under the terms of the GNU General Public License as published by
// the Free Software Foundation, either version 3 of the License, or
// (at your option) any later version.

// The snarkOS library is distributed in the hope that it will be useful,
// but WITHOUT ANY WARRANTY; without even the implied warranty of
// MERCHANTABILITY or FITNESS FOR A PARTICULAR PURPOSE. See the
// GNU General Public License for more details.

// You should have received a copy of the GNU General Public License
// along with the snarkOS library. If not, see <https://www.gnu.org/licenses/>.

use std::{
    collections::HashSet,
    io,
    net::SocketAddr,
    ops::Deref,
    sync::{
        atomic::{AtomicUsize, Ordering::*},
        Arc,
    },
};

use parking_lot::Mutex;
use tokio::{
    io::split,
    net::{TcpListener, TcpStream},
    sync::oneshot,
    task::JoinHandle,
};
use tracing::*;

use crate::{
    connections::{Connection, ConnectionSide, Connections},
    protocols::{Protocol, Protocols},
    Config,
    KnownPeers,
    Stats,
};

// A sequential numeric identifier assigned to `Tcp`s that were not provided with a name.
static SEQUENTIAL_NODE_ID: AtomicUsize = AtomicUsize::new(0);

/// The central object responsible for handling connections.
#[derive(Clone)]
pub struct Tcp(Arc<InnerTcp>);

impl Deref for Tcp {
    type Target = Arc<InnerTcp>;

    fn deref(&self) -> &Self::Target {
        &self.0
    }
}

#[doc(hidden)]
pub struct InnerTcp {
    /// The tracing span.
    span: Span,
    /// The node's configuration.
    config: Config,
    /// The node's listening address.
    listening_addr: Option<SocketAddr>,
    /// Contains objects used by the protocols implemented by the node.
    pub(crate) protocols: Protocols,
    /// A list of connections that have not been finalized yet.
    connecting: Mutex<HashSet<SocketAddr>>,
    /// Contains objects related to the node's active connections.
    connections: Connections,
    /// Collects statistics related to the node's peers.
    known_peers: KnownPeers,
    /// Collects statistics related to the node itself.
    stats: Stats,
    /// The node's tasks.
    pub(crate) tasks: Mutex<Vec<JoinHandle<()>>>,
}

impl Tcp {
    /// Creates a new [`Tcp`] using the given [`Config`].
    pub async fn new(mut config: Config) -> io::Result<Self> {
        // If there is no pre-configured name, assign a sequential numeric identifier.
        if config.name.is_none() {
            config.name = Some(SEQUENTIAL_NODE_ID.fetch_add(1, SeqCst).to_string());
        }

        // Create a tracing span containing the node's name.
        let span = crate::helpers::create_span(config.name.as_deref().unwrap());

        // Procure a listening IP address, if the configuration is set.
        let listener = if let Some(listener_ip) = config.listener_ip {
            let listener = if let Some(port) = config.desired_listening_port {
                // Construct the desired listening IP address.
                let desired_listening_addr = SocketAddr::new(listener_ip, port);
                // If a desired listening port is set, try to bind to it.
                match TcpListener::bind(desired_listening_addr).await {
                    Ok(listener) => listener,
                    Err(e) => {
                        if config.allow_random_port {
                            warn!(parent: &span, "Trying any listening port, as the desired port is unavailable: {e}");
                            let random_available_addr = SocketAddr::new(listener_ip, 0);
                            TcpListener::bind(random_available_addr).await?
                        } else {
                            error!(parent: &span, "The desired listening port is unavailable: {e}");
                            return Err(e);
                        }
                    }
                }
            } else if config.allow_random_port {
                let random_available_addr = SocketAddr::new(listener_ip, 0);
                TcpListener::bind(random_available_addr).await?
            } else {
                panic!("As 'listener_ip' is set, either 'desired_listening_port' or 'allow_random_port' must be set")
            };

            Some(listener)
        } else {
            None
        };

        // If a listener is set, get the listening IP address.
        let listening_addr = if let Some(ref listener) = listener {
            let ip = config.listener_ip.unwrap(); // safe; listener.is_some() => config.listener_ip.is_some()
            let port = listener.local_addr()?.port(); // discover the port if it was unspecified
            Some((ip, port).into())
        } else {
            None
        };

        // Initialize the Tcp stack.
        let tcp = Tcp(Arc::new(InnerTcp {
            span,
            config,
            listening_addr,
            protocols: Default::default(),
            connecting: Default::default(),
            connections: Default::default(),
            known_peers: Default::default(),
            stats: Default::default(),
            tasks: Default::default(),
        }));

        // If a listener is set, start listening for incoming connections.
        if let Some(listener) = listener {
<<<<<<< HEAD
            // Spawn a task that listens for incoming connections.
            tcp.enable_listener(listener).await;
=======
            // use a channel to know when the listening task is ready
            let (tx, rx) = oneshot::channel();

            let node_clone = node.clone();
            let listening_task = tokio::spawn(async move {
                trace!(parent: node_clone.span(), "spawned the listening task");
                tx.send(()).unwrap(); // safe; the channel was just opened

                loop {
                    match listener.accept().await {
                        Ok((stream, addr)) => {
                            debug!(parent: node_clone.span(), "tentatively accepted a connection from {}", addr);

                            if !node_clone.can_add_connection() || node_clone.is_self_connect(addr) {
                                debug!(parent: node_clone.span(), "rejecting the connection from {}", addr);
                                continue;
                            }

                            node_clone.connecting.lock().insert(addr);

                            let node_clone2 = node_clone.clone();
                            tokio::spawn(async move {
                                if let Err(e) = node_clone2.adapt_stream(stream, addr, ConnectionSide::Responder).await
                                {
                                    node_clone2.connecting.lock().remove(&addr);
                                    node_clone2.known_peers().register_failure(addr);
                                    error!(parent: node_clone2.span(), "couldn't accept a connection: {}", e);
                                }
                            });
                        }
                        Err(e) => {
                            error!(parent: node_clone.span(), "couldn't accept a connection: {}", e);
                        }
                    }
                }
            });
            node.tasks.lock().push(listening_task);
            let _ = rx.await;
            debug!(parent: node.span(), "listening on {}", node.listening_addr.unwrap());
>>>>>>> eb1ef083
        }

        debug!(parent: tcp.span(), "The node is ready");

        Ok(tcp)
    }

    /// Returns the name assigned.
    #[inline]
    pub fn name(&self) -> &str {
        // safe; can be set as None in Config, but receives a default value on Tcp creation
        self.config.name.as_deref().unwrap()
    }

    /// Returns a reference to the configuration.
    #[inline]
    pub fn config(&self) -> &Config {
        &self.config
    }

    /// Returns the listening address; returns an error if Tcp was not configured
    /// to listen for inbound connections.
    pub fn listening_addr(&self) -> io::Result<SocketAddr> {
        self.listening_addr.ok_or_else(|| io::ErrorKind::AddrNotAvailable.into())
    }

    /// Checks whether the provided address is connected.
    pub fn is_connected(&self, addr: SocketAddr) -> bool {
        self.connections.is_connected(addr)
    }

    /// Checks if Tcp is currently setting up a connection with the provided address.
    pub fn is_connecting(&self, addr: SocketAddr) -> bool {
        self.connecting.lock().contains(&addr)
    }

    /// Returns the number of active connections.
    pub fn num_connected(&self) -> usize {
        self.connections.num_connected()
    }

    /// Returns the number of connections that are currently being set up.
    pub fn num_connecting(&self) -> usize {
        self.connecting.lock().len()
    }

    /// Returns a list containing addresses of active connections.
    pub fn connected_addrs(&self) -> Vec<SocketAddr> {
        self.connections.addrs()
    }

    /// Returns a list containing addresses of pending connections.
    pub fn connecting_addrs(&self) -> Vec<SocketAddr> {
        self.connecting.lock().iter().copied().collect()
    }

    /// Returns a reference to the collection of statistics of known peers.
    #[inline]
    pub fn known_peers(&self) -> &KnownPeers {
        &self.known_peers
    }

    /// Returns a reference to the statistics.
    #[inline]
    pub fn stats(&self) -> &Stats {
        &self.stats
    }

    /// Returns the tracing [`Span`] associated with Tcp.
    #[inline]
    pub fn span(&self) -> &Span {
        &self.span
    }

    /// Gracefully shuts down the stack.
    pub async fn shut_down(&self) {
        debug!(parent: self.span(), "Shutting down the TCP stack");

        // Retrieve all tasks.
        let mut tasks = std::mem::take(&mut *self.tasks.lock()).into_iter();

        // Abort the listening task first.
        if let Some(listening_task) = tasks.next() {
            listening_task.abort(); // abort the listening task first
        }
        // Disconnect from all connected peers.
        for addr in self.connected_addrs() {
            self.disconnect(addr).await;
        }
        // Abort all remaining tasks.
        for handle in tasks {
            handle.abort();
        }
    }
}

impl Tcp {
    /// Connects to the provided `SocketAddr`.
    pub async fn connect(&self, addr: SocketAddr) -> io::Result<()> {
        if let Ok(listening_addr) = self.listening_addr() {
<<<<<<< HEAD
            if addr == listening_addr || addr.ip().is_loopback() && addr.port() == listening_addr.port() {
                error!(parent: self.span(), "Attempted to self-connect ({addr})");
=======
            // TODO(nkls): maybe this first check can be dropped here; though it might be best to keep
            // for now, just in case.
            if addr == listening_addr || self.is_self_connect(addr) {
                error!(parent: self.span(), "can't connect to Tcp's own listening address ({})", addr);
>>>>>>> eb1ef083
                return Err(io::ErrorKind::AddrInUse.into());
            }
        }

        if !self.can_add_connection() {
            error!(parent: self.span(), "Too many connections; refusing to connect to {addr}");
            return Err(io::ErrorKind::ConnectionRefused.into());
        }

        if self.is_connected(addr) {
            warn!(parent: self.span(), "Already connected to {addr}");
            return Err(io::ErrorKind::AlreadyExists.into());
        }

        if !self.connecting.lock().insert(addr) {
            warn!(parent: self.span(), "Already connecting to {addr}");
            return Err(io::ErrorKind::AlreadyExists.into());
        }

        let stream = TcpStream::connect(addr).await.map_err(|e| {
            self.connecting.lock().remove(&addr);
            e
        })?;

        let ret = self.adapt_stream(stream, addr, ConnectionSide::Initiator).await;

        if let Err(ref e) = ret {
            self.connecting.lock().remove(&addr);
            self.known_peers().register_failure(addr);
            error!(parent: self.span(), "Unable to initiate a connection with {addr}: {e}");
        }

        ret
    }

    /// Disconnects from the provided `SocketAddr`.
    pub async fn disconnect(&self, addr: SocketAddr) -> bool {
        if let Some(handler) = self.protocols.disconnect.get() {
            if self.is_connected(addr) {
                let (sender, receiver) = oneshot::channel();
                handler.trigger((addr, sender));
                let _ = receiver.await; // can't really fail
            }
        }

        let conn = self.connections.remove(addr);

        if let Some(ref conn) = conn {
            debug!(parent: self.span(), "Disconnecting from {}", conn.addr());

            // Shut down the associated tasks of the peer.
            for task in conn.tasks.iter().rev() {
                task.abort();
            }

            // If the (owning) Tcp was not the initiator of the connection, it doesn't know the listening address
            // of the associated peer, so the related stats are unreliable; the next connection initiated by the
            // peer could be bound to an entirely different port number
            if conn.side() == ConnectionSide::Initiator {
                self.known_peers().remove(conn.addr());
            }

            debug!(parent: self.span(), "Disconnected from {}", conn.addr());
        } else {
            warn!(parent: self.span(), "Failed to disconnect, was not connected to {addr}");
        }

        conn.is_some()
    }
}

impl Tcp {
    /// Spawns a task that listens for incoming connections.
    async fn enable_listener(&self, listener: TcpListener) {
        // Use a channel to know when the listening task is ready.
        let (tx, rx) = oneshot::channel();

        let tcp = self.clone();
        let listening_task = tokio::spawn(async move {
            trace!(parent: tcp.span(), "Spawned the listening task");
            tx.send(()).unwrap(); // safe; the channel was just opened

            loop {
                // Await for a new connection.
                match listener.accept().await {
                    Ok((stream, addr)) => tcp.handle_connection(stream, addr),
                    Err(e) => error!(parent: tcp.span(), "Failed to accept a connection: {e}"),
                }
            }
        });
        self.tasks.lock().push(listening_task);
        let _ = rx.await;
        debug!(parent: self.span(), "Listening on {}", self.listening_addr.unwrap());
    }

    /// Handles a new inbound connection.
    fn handle_connection(&self, stream: TcpStream, addr: SocketAddr) {
        debug!(parent: self.span(), "Received a connection from {addr}");

        if !self.can_add_connection() {
            debug!(parent: self.span(), "Rejecting the connection from {addr}");
            return;
        }

        self.connecting.lock().insert(addr);

        let tcp = self.clone();
        tokio::spawn(async move {
            if let Err(e) = tcp.adapt_stream(stream, addr, ConnectionSide::Responder).await {
                tcp.connecting.lock().remove(&addr);
                tcp.known_peers().register_failure(addr);
                error!(parent: tcp.span(), "Failed to connect with {addr}: {e}");
            }
        });
    }

<<<<<<< HEAD
    /// Checks whether `Tcp` can handle an additional connection.
=======
    fn is_self_connect(&self, addr: SocketAddr) -> bool {
        // SAFETY: if we're opening connections, this should never fail.
        let listening_addr = self.listening_addr().unwrap();

        match listening_addr.ip().is_loopback() {
            // If localhost, check the ports, this only works on outbound connections, since we
            // don't know the ephemeral port a peer might be using if they initiate the connection.
            true => listening_addr.port() == addr.port(),
            // If it's not localhost, matching IPs indicate a self-connect in both directions.
            false => listening_addr.ip() == addr.ip(),
        }
    }

    /// Checks whether the `Tcp` can handle an additional connection.
>>>>>>> eb1ef083
    fn can_add_connection(&self) -> bool {
        // Retrieve the number of connected peers.
        let num_connected = self.num_connected();
        // Retrieve the maximum number of connected peers.
        let limit = self.config.max_connections as usize;

        if num_connected >= limit {
            warn!(parent: self.span(), "Maximum number of active connections ({limit}) reached");
            false
        } else if num_connected + self.num_connecting() >= limit {
            warn!(parent: self.span(), "Maximum number of active & pending connections ({limit}) reached");
            false
        } else {
            true
        }
    }

    /// Prepares the freshly acquired connection to handle the protocols the Tcp implements.
    async fn adapt_stream(&self, stream: TcpStream, peer_addr: SocketAddr, own_side: ConnectionSide) -> io::Result<()> {
        self.known_peers.add(peer_addr);

        // Register the port seen by the peer.
        if own_side == ConnectionSide::Initiator {
            if let Ok(addr) = stream.local_addr() {
                debug!(
                    parent: self.span(), "establishing connection with {}; the peer is connected on port {}",
                    peer_addr, addr.port()
                );
            } else {
                warn!(parent: self.span(), "couldn't determine the peer's port");
            }
        }

        let connection = Connection::new(peer_addr, stream, !own_side);

        // Enact the enabled protocols.
        let mut connection = self.enable_protocols(connection).await?;

        // if Reading is enabled, we'll notify the related task when the connection is fully ready.
        let conn_ready_tx = connection.readiness_notifier.take();

        self.connections.add(connection);
        self.connecting.lock().remove(&peer_addr);

        // Send the aforementioned notification so that reading from the socket can commence.
        if let Some(tx) = conn_ready_tx {
            let _ = tx.send(());
        }

        Ok(())
    }

    /// Enacts the enabled protocols on the provided connection.
    async fn enable_protocols(&self, conn: Connection) -> io::Result<Connection> {
        /// A helper macro to enable a protocol on a connection.
        macro_rules! enable_protocol {
            ($handler_type: ident, $node:expr, $conn: expr) => {
                if let Some(handler) = $node.protocols.$handler_type.get() {
                    let (conn_returner, conn_retriever) = oneshot::channel();

                    handler.trigger(($conn, conn_returner));

                    match conn_retriever.await {
                        Ok(Ok(conn)) => conn,
                        Err(_) => return Err(io::ErrorKind::BrokenPipe.into()),
                        Ok(e) => return e,
                    }
                } else {
                    $conn
                }
            };
        }

        let mut conn = enable_protocol!(handshake, self, conn);

        // Split the stream after the handshake (if not done before).
        if let Some(stream) = conn.stream.take() {
            let (reader, writer) = split(stream);
            conn.reader = Some(Box::new(reader));
            conn.writer = Some(Box::new(writer));
        }

        let conn = enable_protocol!(reading, self, conn);
        let conn = enable_protocol!(writing, self, conn);

        Ok(conn)
    }
}

#[cfg(test)]
mod tests {
    use super::*;

    use std::net::{IpAddr, Ipv4Addr};

    #[tokio::test]
    async fn test_new() {
        let tcp = Tcp::new(Config {
            listener_ip: Some(IpAddr::V4(Ipv4Addr::LOCALHOST)),
            max_connections: 200,
            ..Default::default()
        })
        .await
        .unwrap();

        assert_eq!(tcp.config.max_connections, 200);
        assert_eq!(tcp.config.listener_ip, Some(IpAddr::V4(Ipv4Addr::LOCALHOST)));
        assert_eq!(tcp.listening_addr().unwrap().ip(), IpAddr::V4(Ipv4Addr::LOCALHOST));

        assert_eq!(tcp.num_connected(), 0);
        assert_eq!(tcp.num_connecting(), 0);
    }

    #[tokio::test]
    async fn test_connect() {
        let tcp = Tcp::new(Config::default()).await.unwrap();
        let node_ip = tcp.listening_addr().unwrap();

        // Ensure self-connecting is not possible.
        tcp.connect(node_ip).await.unwrap_err();
        assert_eq!(tcp.num_connected(), 0);
        assert_eq!(tcp.num_connecting(), 0);
        assert!(!tcp.is_connected(node_ip));
        assert!(!tcp.is_connecting(node_ip));

        // Initialize the peer.
        let peer = Tcp::new(Config {
            listener_ip: Some(IpAddr::V4(Ipv4Addr::LOCALHOST)),
            desired_listening_port: Some(0),
            max_connections: 1,
            ..Default::default()
        })
        .await
        .unwrap();
        let peer_ip = peer.listening_addr().unwrap();

        // Connect to the peer.
        tcp.connect(peer_ip).await.unwrap();
        assert_eq!(tcp.num_connected(), 1);
        assert_eq!(tcp.num_connecting(), 0);
        assert!(tcp.is_connected(peer_ip));
        assert!(!tcp.is_connecting(peer_ip));
    }

    #[tokio::test]
    async fn test_disconnect() {
        let tcp = Tcp::new(Config::default()).await.unwrap();
        let _node_ip = tcp.listening_addr().unwrap();

        // Initialize the peer.
        let peer = Tcp::new(Config {
            listener_ip: Some(IpAddr::V4(Ipv4Addr::LOCALHOST)),
            desired_listening_port: Some(0),
            max_connections: 1,
            ..Default::default()
        })
        .await
        .unwrap();
        let peer_ip = peer.listening_addr().unwrap();

        // Connect to the peer.
        tcp.connect(peer_ip).await.unwrap();
        assert_eq!(tcp.num_connected(), 1);
        assert_eq!(tcp.num_connecting(), 0);
        assert!(tcp.is_connected(peer_ip));
        assert!(!tcp.is_connecting(peer_ip));

        // Disconnect from the peer.
        tcp.disconnect(peer_ip).await;
        assert_eq!(tcp.num_connected(), 0);
        assert_eq!(tcp.num_connecting(), 0);
        assert!(!tcp.is_connected(peer_ip));
        assert!(!tcp.is_connecting(peer_ip));

        // Ensure disconnecting from the peer a second time is okay.
        tcp.disconnect(peer_ip).await;
        assert_eq!(tcp.num_connected(), 0);
        assert_eq!(tcp.num_connecting(), 0);
        assert!(!tcp.is_connected(peer_ip));
        assert!(!tcp.is_connecting(peer_ip));
    }

    #[tokio::test]
    async fn test_can_add_connection() {
        let tcp = Tcp::new(Config { max_connections: 1, ..Default::default() }).await.unwrap();

        // Initialize the peer.
        let peer = Tcp::new(Config {
            listener_ip: Some(IpAddr::V4(Ipv4Addr::LOCALHOST)),
            desired_listening_port: Some(0),
            max_connections: 1,
            ..Default::default()
        })
        .await
        .unwrap();
        let peer_ip = peer.listening_addr().unwrap();

        assert!(tcp.can_add_connection());

        // Simulate an active connection.
        let stream = TcpStream::connect(peer_ip).await.unwrap();
        tcp.connections.add(Connection::new(peer_ip, stream, ConnectionSide::Initiator));
        assert!(!tcp.can_add_connection());

        // Remove the active connection.
        tcp.connections.remove(peer_ip);
        assert!(tcp.can_add_connection());

        // Simulate a pending connection.
        tcp.connecting.lock().insert(peer_ip);
        assert!(!tcp.can_add_connection());

        // Remove the pending connection.
        tcp.connecting.lock().remove(&peer_ip);
        assert!(tcp.can_add_connection());

        // Simulate an active and a pending connection (this case should never occur).
        let stream = TcpStream::connect(peer_ip).await.unwrap();
        tcp.connections.add(Connection::new(peer_ip, stream, ConnectionSide::Responder));
        tcp.connecting.lock().insert(peer_ip);
        assert!(!tcp.can_add_connection());

        // Remove the active and pending connection.
        tcp.connections.remove(peer_ip);
        tcp.connecting.lock().remove(&peer_ip);
        assert!(tcp.can_add_connection());
    }

    #[tokio::test]
    async fn test_handle_connection() {
        let tcp = Tcp::new(Config {
            listener_ip: Some(IpAddr::V4(Ipv4Addr::LOCALHOST)),
            max_connections: 1,
            ..Default::default()
        })
        .await
        .unwrap();

        // Initialize peer 1.
        let peer1 = Tcp::new(Config {
            listener_ip: Some(IpAddr::V4(Ipv4Addr::LOCALHOST)),
            desired_listening_port: Some(0),
            max_connections: 1,
            ..Default::default()
        })
        .await
        .unwrap();
        let peer1_ip = peer1.listening_addr().unwrap();

        // Simulate an active connection.
        let stream = TcpStream::connect(peer1_ip).await.unwrap();
        tcp.connections.add(Connection::new(peer1_ip, stream, ConnectionSide::Responder));
        assert!(!tcp.can_add_connection());
        assert_eq!(tcp.num_connected(), 1);
        assert_eq!(tcp.num_connecting(), 0);
        assert!(tcp.is_connected(peer1_ip));
        assert!(!tcp.is_connecting(peer1_ip));

        // Initialize peer 2.
        let peer2 = Tcp::new(Config {
            listener_ip: Some(IpAddr::V4(Ipv4Addr::LOCALHOST)),
            desired_listening_port: Some(0),
            max_connections: 1,
            ..Default::default()
        })
        .await
        .unwrap();
        let peer2_ip = peer2.listening_addr().unwrap();

        // Handle the connection.
        let stream = TcpStream::connect(peer2_ip).await.unwrap();
        tcp.handle_connection(stream, peer2_ip);
        assert!(!tcp.can_add_connection());
        assert_eq!(tcp.num_connected(), 1);
        assert_eq!(tcp.num_connecting(), 0);
        assert!(tcp.is_connected(peer1_ip));
        assert!(!tcp.is_connected(peer2_ip));
        assert!(!tcp.is_connecting(peer1_ip));
        assert!(!tcp.is_connecting(peer2_ip));
    }

    #[tokio::test]
    async fn test_adapt_stream() {
        let tcp = Tcp::new(Config { max_connections: 1, ..Default::default() }).await.unwrap();

        // Initialize the peer.
        let peer = Tcp::new(Config {
            listener_ip: Some(IpAddr::V4(Ipv4Addr::LOCALHOST)),
            desired_listening_port: Some(0),
            max_connections: 1,
            ..Default::default()
        })
        .await
        .unwrap();
        let peer_ip = peer.listening_addr().unwrap();

        // Simulate a pending connection.
        tcp.connecting.lock().insert(peer_ip);
        assert_eq!(tcp.num_connected(), 0);
        assert_eq!(tcp.num_connecting(), 1);
        assert!(!tcp.is_connected(peer_ip));
        assert!(tcp.is_connecting(peer_ip));

        // Simulate a new connection.
        let stream = TcpStream::connect(peer_ip).await.unwrap();
        tcp.adapt_stream(stream, peer_ip, ConnectionSide::Responder).await.unwrap();
        assert_eq!(tcp.num_connected(), 1);
        assert_eq!(tcp.num_connecting(), 0);
        assert!(tcp.is_connected(peer_ip));
        assert!(!tcp.is_connecting(peer_ip));
    }
}<|MERGE_RESOLUTION|>--- conflicted
+++ resolved
@@ -145,50 +145,8 @@
 
         // If a listener is set, start listening for incoming connections.
         if let Some(listener) = listener {
-<<<<<<< HEAD
             // Spawn a task that listens for incoming connections.
             tcp.enable_listener(listener).await;
-=======
-            // use a channel to know when the listening task is ready
-            let (tx, rx) = oneshot::channel();
-
-            let node_clone = node.clone();
-            let listening_task = tokio::spawn(async move {
-                trace!(parent: node_clone.span(), "spawned the listening task");
-                tx.send(()).unwrap(); // safe; the channel was just opened
-
-                loop {
-                    match listener.accept().await {
-                        Ok((stream, addr)) => {
-                            debug!(parent: node_clone.span(), "tentatively accepted a connection from {}", addr);
-
-                            if !node_clone.can_add_connection() || node_clone.is_self_connect(addr) {
-                                debug!(parent: node_clone.span(), "rejecting the connection from {}", addr);
-                                continue;
-                            }
-
-                            node_clone.connecting.lock().insert(addr);
-
-                            let node_clone2 = node_clone.clone();
-                            tokio::spawn(async move {
-                                if let Err(e) = node_clone2.adapt_stream(stream, addr, ConnectionSide::Responder).await
-                                {
-                                    node_clone2.connecting.lock().remove(&addr);
-                                    node_clone2.known_peers().register_failure(addr);
-                                    error!(parent: node_clone2.span(), "couldn't accept a connection: {}", e);
-                                }
-                            });
-                        }
-                        Err(e) => {
-                            error!(parent: node_clone.span(), "couldn't accept a connection: {}", e);
-                        }
-                    }
-                }
-            });
-            node.tasks.lock().push(listening_task);
-            let _ = rx.await;
-            debug!(parent: node.span(), "listening on {}", node.listening_addr.unwrap());
->>>>>>> eb1ef083
         }
 
         debug!(parent: tcp.span(), "The node is ready");
@@ -289,15 +247,9 @@
     /// Connects to the provided `SocketAddr`.
     pub async fn connect(&self, addr: SocketAddr) -> io::Result<()> {
         if let Ok(listening_addr) = self.listening_addr() {
-<<<<<<< HEAD
-            if addr == listening_addr || addr.ip().is_loopback() && addr.port() == listening_addr.port() {
+            // TODO(nkls): maybe this first check can be dropped; though it might be best to keep just in case.
+            if addr == listening_addr || self.is_self_connect(addr) {
                 error!(parent: self.span(), "Attempted to self-connect ({addr})");
-=======
-            // TODO(nkls): maybe this first check can be dropped here; though it might be best to keep
-            // for now, just in case.
-            if addr == listening_addr || self.is_self_connect(addr) {
-                error!(parent: self.span(), "can't connect to Tcp's own listening address ({})", addr);
->>>>>>> eb1ef083
                 return Err(io::ErrorKind::AddrInUse.into());
             }
         }
@@ -397,7 +349,7 @@
     fn handle_connection(&self, stream: TcpStream, addr: SocketAddr) {
         debug!(parent: self.span(), "Received a connection from {addr}");
 
-        if !self.can_add_connection() {
+        if !self.can_add_connection() || self.is_self_connect(addr) {
             debug!(parent: self.span(), "Rejecting the connection from {addr}");
             return;
         }
@@ -414,9 +366,7 @@
         });
     }
 
-<<<<<<< HEAD
-    /// Checks whether `Tcp` can handle an additional connection.
-=======
+    /// Checks if the given IP address is the same as the listening address of this `Tcp`.
     fn is_self_connect(&self, addr: SocketAddr) -> bool {
         // SAFETY: if we're opening connections, this should never fail.
         let listening_addr = self.listening_addr().unwrap();
@@ -431,7 +381,6 @@
     }
 
     /// Checks whether the `Tcp` can handle an additional connection.
->>>>>>> eb1ef083
     fn can_add_connection(&self) -> bool {
         // Retrieve the number of connected peers.
         let num_connected = self.num_connected();
