--- conflicted
+++ resolved
@@ -196,23 +196,6 @@
       - clear_environment:
           cache_key: snarkos-testing-cache
 
-<<<<<<< HEAD
-=======
-  snarkos-toolkit:
-    docker:
-      - image: cimg/rust:1.51.0
-    resource_class: xlarge
-    steps:
-      - checkout
-      - setup_environment:
-          cache_key: snarkos-toolkit-cache
-      - run:
-          name: Build and run tests
-          no_output_timeout: 35m
-          command: cd toolkit && RUST_MIN_STACK=8388608 cargo test
-      - clear_environment:
-          cache_key: snarkos-toolkit-cache
-
   fmt:
     docker:
       - image: howardwu/snarkos-ci:2021-03-25
@@ -228,7 +211,6 @@
       - clear_environment:
           cache_key: snarkos-fmt-cache
 
->>>>>>> 69c58798
 workflows:
   version: 2
   main-workflow:
@@ -244,10 +226,5 @@
       - snarkos-profiler
       - snarkos-rpc
       - snarkos-storage
-<<<<<<< HEAD
       - snarkos-testing
-=======
-      - snarkos-testing
-      - snarkos-toolkit
-      - fmt
->>>>>>> 69c58798
+      - fmt