--- conflicted
+++ resolved
@@ -41,19 +41,12 @@
             .collect();
 
         let mut count = 0;
-<<<<<<< HEAD
-        b.iter(|| {
-            let tmp = Bls12_377::miller_loop([(&v[count].0, &v[count].1)].iter().copied());
-            count = (count + 1) % SAMPLES;
-            tmp
-=======
         c.bench_function("bls12_377: pairing_miller_loop", |c| {
             c.iter(|| {
                 let tmp = Bls12_377::miller_loop(&[(&v[count].0, &v[count].1)]);
                 count = (count + 1) % SAMPLES;
                 tmp
             })
->>>>>>> b13e295a
         });
     }
 
