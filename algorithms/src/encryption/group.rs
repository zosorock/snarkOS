// Copyright (C) 2019-2020 Aleo Systems Inc.
// This file is part of the snarkOS library.

// The snarkOS library is free software: you can redistribute it and/or modify
// it under the terms of the GNU General Public License as published by
// the Free Software Foundation, either version 3 of the License, or
// (at your option) any later version.

// The snarkOS library is distributed in the hope that it will be useful,
// but WITHOUT ANY WARRANTY; without even the implied warranty of
// MERCHANTABILITY or FITNESS FOR A PARTICULAR PURPOSE. See the
// GNU General Public License for more details.

// You should have received a copy of the GNU General Public License
// along with the snarkOS library. If not, see <https://www.gnu.org/licenses/>.

use crate::encryption::GroupEncryptionParameters;
use snarkos_errors::{algorithms::EncryptionError, serialization::SerializationError};
use snarkos_models::{
    algorithms::EncryptionScheme,
    curves::{AffineCurve, Field, Group, One, PrimeField, ProjectiveCurve, Zero},
};
use snarkos_utilities::{bytes_to_bits, rand::UniformRand, serialize::*, to_bytes, FromBytes, ToBytes};

use digest::Digest;
use itertools::Itertools;
use rand::Rng;
use std::{
    io::{Read, Result as IoResult, Write},
    marker::PhantomData,
};

#[derive(Derivative, CanonicalSerialize, CanonicalDeserialize)]
#[derivative(
    Copy(bound = "G: Group"),
    Clone(bound = "G: Group"),
    PartialEq(bound = "G: Group"),
    Eq(bound = "G: Group"),
    Debug(bound = "G: Group"),
    Hash(bound = "G: Group")
)]
pub struct GroupEncryptionPublicKey<G: Group + ProjectiveCurve + CanonicalSerialize + CanonicalDeserialize>(pub G);

impl<G: Group + ProjectiveCurve + CanonicalSerialize + CanonicalDeserialize> ToBytes for GroupEncryptionPublicKey<G> {
    /// Writes the x-coordinate of the encryption public key.
    #[inline]
    fn write<W: Write>(&self, mut writer: W) -> IoResult<()> {
        let affine = self.0.into_affine();
        let x_coordinate = affine.to_x_coordinate();
        x_coordinate.write(&mut writer)
    }
}

impl<G: Group + ProjectiveCurve + CanonicalSerialize + CanonicalDeserialize> FromBytes for GroupEncryptionPublicKey<G> {
    /// Reads the x-coordinate of the encryption public key.
    #[inline]
    fn read<R: Read>(mut reader: R) -> IoResult<Self> {
        let x_coordinate = <G::Affine as AffineCurve>::BaseField::read(&mut reader)?;

        if let Some(element) = <G as ProjectiveCurve>::Affine::from_x_coordinate(x_coordinate, true) {
            if element.is_in_correct_subgroup_assuming_on_curve() {
                return Ok(Self(element.into_projective()));
            }
        }

        if let Some(element) = <G as ProjectiveCurve>::Affine::from_x_coordinate(x_coordinate, false) {
            if element.is_in_correct_subgroup_assuming_on_curve() {
                return Ok(Self(element.into_projective()));
            }
        }

        Err(EncryptionError::Message("Failed to read encryption public key".into()).into())
    }
}

impl<G: Group + ProjectiveCurve + CanonicalSerialize + CanonicalDeserialize> Default for GroupEncryptionPublicKey<G> {
    fn default() -> Self {
        Self(G::default())
    }
}

#[derive(Derivative)]
#[derivative(
    Clone(bound = "G: Group, SG: Group, D: Digest"),
    Debug(bound = "G: Group, SG: Group, D: Digest"),
    PartialEq(bound = "G: Group, SG: Group, D: Digest"),
    Eq(bound = "G: Group, SG: Group, D: Digest")
)]
pub struct GroupEncryption<G: Group + ProjectiveCurve, SG: Group, D: Digest> {
    pub parameters: GroupEncryptionParameters<G>,
    pub _signature_group: PhantomData<SG>,
    pub _hash: PhantomData<D>,
}

impl<G: Group + ProjectiveCurve, SG: Group + CanonicalSerialize + CanonicalDeserialize, D: Digest + Send + Sync>
    EncryptionScheme for GroupEncryption<G, SG, D>
{
    type BlindingExponent = <G as Group>::ScalarField;
    type Parameters = GroupEncryptionParameters<G>;
    type PrivateKey = <G as Group>::ScalarField;
    type PublicKey = GroupEncryptionPublicKey<G>;
    type Randomness = <G as Group>::ScalarField;
    type Text = G;

    fn setup<R: Rng>(rng: &mut R) -> Self {
        Self {
            parameters: <Self as EncryptionScheme>::Parameters::setup(
                rng,
                <Self as EncryptionScheme>::PrivateKey::size_in_bits(),
            ),
            _signature_group: PhantomData,
            _hash: PhantomData,
        }
    }

    fn generate_private_key<R: Rng>(&self, rng: &mut R) -> <Self as EncryptionScheme>::PrivateKey {
        let keygen_time = start_timer!(|| "GroupEncryption::generate_private_key");
        let private_key = <G as Group>::ScalarField::rand(rng);
        end_timer!(keygen_time);

        private_key
    }

    fn generate_public_key(
        &self,
        private_key: &<Self as EncryptionScheme>::PrivateKey,
    ) -> Result<<Self as EncryptionScheme>::PublicKey, EncryptionError> {
        let keygen_time = start_timer!(|| "GroupEncryption::generate_public_key");

        let mut public_key = G::zero();
        for (bit, base_power) in bytes_to_bits(&to_bytes![private_key]?)
            .iter()
            .zip_eq(&self.parameters.generator_powers)
        {
            if *bit {
                public_key += &base_power;
            }
        }
        end_timer!(keygen_time);

        Ok(GroupEncryptionPublicKey(public_key))
    }

    fn generate_randomness<R: Rng>(
        &self,
        public_key: &<Self as EncryptionScheme>::PublicKey,
        rng: &mut R,
    ) -> Result<Self::Randomness, EncryptionError> {
        let mut y = Self::Randomness::zero();
        let mut z_bytes = vec![];

        while Self::Randomness::read(&z_bytes[..]).is_err() {
            y = Self::Randomness::rand(rng);

            let affine = public_key.0.mul(&y).into_affine();
            debug_assert!(affine.is_in_correct_subgroup_assuming_on_curve());
            z_bytes = to_bytes![affine.to_x_coordinate()]?;
        }

        Ok(y)
    }

    fn generate_blinding_exponents(
        &self,
        public_key: &<Self as EncryptionScheme>::PublicKey,
        randomness: &Self::Randomness,
        message_length: usize,
    ) -> Result<Vec<Self::BlindingExponent>, EncryptionError> {
        let record_view_key = public_key.0.mul(&randomness);

        let affine = record_view_key.into_affine();
        debug_assert!(affine.is_in_correct_subgroup_assuming_on_curve());
        let z_bytes = to_bytes![affine.to_x_coordinate()]?;

        let z = Self::Randomness::read(&z_bytes[..])?;

        let one = Self::Randomness::one();
        let mut i = Self::Randomness::one();

        let mut blinding_exponents = vec![];
        for _ in 0..message_length {
            // 1 [/] (z [+] i)
            match (z + &i).inverse() {
                Some(val) => blinding_exponents.push(val),
                None => return Err(EncryptionError::MissingInverse),
            };

            i += &one;
        }

        Ok(blinding_exponents)
    }

    fn encrypt(
        &self,
        public_key: &<Self as EncryptionScheme>::PublicKey,
        randomness: &Self::Randomness,
        message: &[Self::Text],
    ) -> Result<Vec<Self::Text>, EncryptionError> {
        let record_view_key = public_key.0.mul(&randomness);

        let mut c_0 = G::zero();
        for (bit, base_power) in bytes_to_bits(&to_bytes![randomness]?)
            .iter()
            .zip_eq(&self.parameters.generator_powers)
        {
            if *bit {
                c_0 += &base_power;
            }
        }
        let mut ciphertext = vec![c_0];

        let one = Self::Randomness::one();
        let mut i = Self::Randomness::one();

        let blinding_exponents = self.generate_blinding_exponents(public_key, randomness, message.len())?;

        for (m_i, blinding_exp) in message.iter().zip_eq(blinding_exponents) {
            // h_i <- 1 [/] (z [+] i) * record_view_key
            let h_i = record_view_key.mul(&blinding_exp);

            // c_i <- h_i + m_i
            let c_i = h_i + m_i;

            ciphertext.push(c_i);
            i += &one;
        }

        Ok(ciphertext)
    }

    fn decrypt(
        &self,
<<<<<<< HEAD
        private_key: &<Self as EncryptionScheme>::PrivateKey,
        ciphertext: &Vec<Self::Text>,
=======
        private_key: &Self::PrivateKey,
        ciphertext: &[Self::Text],
>>>>>>> c9e5f823
    ) -> Result<Vec<Self::Text>, EncryptionError> {
        assert!(!ciphertext.is_empty());
        let c_0 = &ciphertext[0];

        let record_view_key = c_0.mul(&private_key);

        let affine = record_view_key.into_affine();
        debug_assert!(affine.is_in_correct_subgroup_assuming_on_curve());
        let z_bytes = to_bytes![affine.to_x_coordinate()]?;

        let z = Self::Randomness::read(&z_bytes[..])?;

        let one = Self::Randomness::one();
        let mut plaintext = vec![];
        let mut i = Self::Randomness::one();

        for c_i in ciphertext.iter().skip(1) {
            // h_i <- 1 [/] (z [+] i) * record_view_key
            let h_i = match &(z + &i).inverse() {
                Some(val) => record_view_key.mul(val),
                None => return Err(EncryptionError::MissingInverse),
            };

            // m_i <- c_i - h_i
            let m_i = *c_i - &h_i;

            plaintext.push(m_i);
            i += &one;
        }

        Ok(plaintext)
    }

    fn parameters(&self) -> &<Self as EncryptionScheme>::Parameters {
        &self.parameters
    }

    fn private_key_size_in_bits() -> usize {
        <Self as EncryptionScheme>::PrivateKey::size_in_bits()
    }
}

impl<G: Group + ProjectiveCurve, SG: Group, D: Digest> From<GroupEncryptionParameters<G>>
    for GroupEncryption<G, SG, D>
{
    fn from(parameters: GroupEncryptionParameters<G>) -> Self {
        Self {
            parameters,
            _signature_group: PhantomData,
            _hash: PhantomData,
        }
    }
}<|MERGE_RESOLUTION|>--- conflicted
+++ resolved
@@ -231,13 +231,8 @@
 
     fn decrypt(
         &self,
-<<<<<<< HEAD
         private_key: &<Self as EncryptionScheme>::PrivateKey,
-        ciphertext: &Vec<Self::Text>,
-=======
-        private_key: &Self::PrivateKey,
         ciphertext: &[Self::Text],
->>>>>>> c9e5f823
     ) -> Result<Vec<Self::Text>, EncryptionError> {
         assert!(!ciphertext.is_empty());
         let c_0 = &ciphertext[0];
