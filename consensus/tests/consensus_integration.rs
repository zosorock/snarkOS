mod consensus_integration {
    use snarkos_consensus::miner::Miner;
    use snarkos_dpc::dpc::base_dpc::instantiated::Tx;
    use snarkos_objects::{dpc::DPCTransactions, BlockHeader};
    use snarkos_posw::txids_to_roots;
    use snarkos_testing::consensus::*;

    // this test ensures that a block is found by running the proof of work
    // and that it doesnt loop forever
    fn test_find_block(transactions: &DPCTransactions<Tx>, parent_header: &BlockHeader) {
        let consensus = TEST_CONSENSUS.clone();
<<<<<<< HEAD
        let miner_address = FIXTURE_VK.test_accounts[0].public_key.clone();
        let miner = Miner::new(miner_address, consensus.clone());
=======
        let miner_address = FIXTURE_VK.test_accounts[0].address.clone();
        let miner = Miner::new(miner_address, consensus);
>>>>>>> 55fd1310

        let header = miner.find_block(transactions, parent_header).unwrap();

        let expected_prev_block_hash = parent_header.get_hash();
        assert_eq!(header.previous_block_hash, expected_prev_block_hash);

        let expected_merkle_root_hash = snarkos_objects::merkle_root(&transactions.to_transaction_ids().unwrap());
        assert_eq!(&header.merkle_root_hash.0[..], &expected_merkle_root_hash[..]);

        // generate the verifier args
        let (merkle_root, pedersen_merkle_root, _) = txids_to_roots(&transactions.to_transaction_ids().unwrap());

        // ensure that our POSW proof passes
        consensus
            .verify_header(&header, parent_header, &merkle_root, &pedersen_merkle_root)
            .unwrap();
    }

    #[test]
    fn find_valid_block() {
        let transactions = DPCTransactions(vec![
            DATA.block_1.transactions.0[0].clone(),
            DATA.block_2.transactions.0[0].clone(),
        ]);
        let parent_header = genesis().header;
        test_find_block(&transactions, &parent_header);
    }
}<|MERGE_RESOLUTION|>--- conflicted
+++ resolved
@@ -9,13 +9,8 @@
     // and that it doesnt loop forever
     fn test_find_block(transactions: &DPCTransactions<Tx>, parent_header: &BlockHeader) {
         let consensus = TEST_CONSENSUS.clone();
-<<<<<<< HEAD
-        let miner_address = FIXTURE_VK.test_accounts[0].public_key.clone();
+        let miner_address = FIXTURE_VK.test_accounts[0].address.clone();
         let miner = Miner::new(miner_address, consensus.clone());
-=======
-        let miner_address = FIXTURE_VK.test_accounts[0].address.clone();
-        let miner = Miner::new(miner_address, consensus);
->>>>>>> 55fd1310
 
         let header = miner.find_block(transactions, parent_header).unwrap();
 
